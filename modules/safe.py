# this code is adapted from the script contributed by anon from /h/

import pickle
import collections

import torch
import numpy
import _codecs
import zipfile
import re


# PyTorch 1.13 and later have _TypedStorage renamed to TypedStorage
from modules import errors

TypedStorage = torch.storage.TypedStorage if hasattr(torch.storage, 'TypedStorage') else torch.storage._TypedStorage

def encode(*args):
    out = _codecs.encode(*args)
    return out


class RestrictedUnpickler(pickle.Unpickler):
    extra_handler = None

    def persistent_load(self, saved_id):
        assert saved_id[0] == 'storage'

        try:
            return TypedStorage(_internal=True)
        except TypeError:
            return TypedStorage()  # PyTorch before 2.0 does not have the _internal argument

    def find_class(self, module, name):
        if self.extra_handler is not None:
            res = self.extra_handler(module, name)
            if res is not None:
                return res

        if module == 'collections' and name == 'OrderedDict':
            return getattr(collections, name)
        if module == 'torch._utils' and name in ['_rebuild_tensor_v2', '_rebuild_parameter', '_rebuild_device_tensor_from_numpy']:
            return getattr(torch._utils, name)
        if module == 'torch' and name in ['FloatStorage', 'HalfStorage', 'IntStorage', 'LongStorage', 'DoubleStorage', 'ByteStorage', 'float32', 'BFloat16Storage']:
            return getattr(torch, name)
        if module == 'torch.nn.modules.container' and name in ['ParameterDict']:
            return getattr(torch.nn.modules.container, name)
        if module == 'numpy.core.multiarray' and name in ['scalar', '_reconstruct']:
            return getattr(numpy.core.multiarray, name)
        if module == 'numpy' and name in ['dtype', 'ndarray']:
            return getattr(numpy, name)
        if module == '_codecs' and name == 'encode':
            return encode
        if module == "pytorch_lightning.callbacks" and name == 'model_checkpoint':
            import pytorch_lightning.callbacks
            return pytorch_lightning.callbacks.model_checkpoint
        if module == "pytorch_lightning.callbacks.model_checkpoint" and name == 'ModelCheckpoint':
            import pytorch_lightning.callbacks.model_checkpoint
            return pytorch_lightning.callbacks.model_checkpoint.ModelCheckpoint
        if module == "__builtin__" and name == 'set':
            return set

        # Forbid everything else.
        raise Exception(f"global '{module}/{name}' is forbidden")


<<<<<<< HEAD
# Regular expression that accepts 'dirname/version', 'dirname/data.pkl', and 'dirname/data/<number>'
allowed_zip_names_re = re.compile(r"^([^/]+)/((data/\d+)|byteorder|(\.data\/serialization_id)|version|(data\.pkl))$")
=======
# Regular expression that accepts 'dirname/version', 'dirname/byteorder', 'dirname/data.pkl', '.data/serialization_id', and 'dirname/data/<number>'
allowed_zip_names_re = re.compile(r"^([^/]+)/((data/\d+)|version|byteorder|.data/serialization_id|(data\.pkl))$")
>>>>>>> 30461bef
data_pkl_re = re.compile(r"^([^/]+)/data\.pkl$")

def check_zip_filenames(filename, names):
    for name in names:
        if allowed_zip_names_re.match(name):
            continue

        raise Exception(f"bad file inside {filename}: {name}")


def check_pt(filename, extra_handler):
    try:

        # new pytorch format is a zip file
        with zipfile.ZipFile(filename) as z:
            check_zip_filenames(filename, z.namelist())

            # find filename of data.pkl in zip file: '<directory name>/data.pkl'
            data_pkl_filenames = [f for f in z.namelist() if data_pkl_re.match(f)]
            if len(data_pkl_filenames) == 0:
                raise Exception(f"data.pkl not found in {filename}")
            if len(data_pkl_filenames) > 1:
                raise Exception(f"Multiple data.pkl found in {filename}")
            with z.open(data_pkl_filenames[0]) as file:
                unpickler = RestrictedUnpickler(file)
                unpickler.extra_handler = extra_handler
                unpickler.load()

    except zipfile.BadZipfile:

        # if it's not a zip file, it's an old pytorch format, with five objects written to pickle
        with open(filename, "rb") as file:
            unpickler = RestrictedUnpickler(file)
            unpickler.extra_handler = extra_handler
            for _ in range(5):
                unpickler.load()


def load(filename, *args, **kwargs):
    return load_with_extra(filename, *args, extra_handler=global_extra_handler, **kwargs)


def load_with_extra(filename, extra_handler=None, *args, **kwargs):
    """
    this function is intended to be used by extensions that want to load models with
    some extra classes in them that the usual unpickler would find suspicious.

    Use the extra_handler argument to specify a function that takes module and field name as text,
    and returns that field's value:

    ```python
    def extra(module, name):
        if module == 'collections' and name == 'OrderedDict':
            return collections.OrderedDict

        return None

    safe.load_with_extra('model.pt', extra_handler=extra)
    ```

    The alternative to this is just to use safe.unsafe_torch_load('model.pt'), which as the name implies is
    definitely unsafe.
    """

    from modules import shared

    try:
        if not shared.cmd_opts.disable_safe_unpickle:
            check_pt(filename, extra_handler)

    except pickle.UnpicklingError:
        errors.report(
            f"Error verifying pickled file from {filename}\n"
            "-----> !!!! The file is most likely corrupted !!!! <-----\n"
            "You can skip this check with --disable-safe-unpickle commandline argument, but that is not going to help you.\n\n",
            exc_info=True,
        )
        return None
    except Exception:
        errors.report(
            f"Error verifying pickled file from {filename}\n"
            f"The file may be malicious, so the program is not going to read it.\n"
            f"You can skip this check with --disable-safe-unpickle commandline argument.\n\n",
            exc_info=True,
        )
        return None

    return unsafe_torch_load(filename, *args, **kwargs)


class Extra:
    """
    A class for temporarily setting the global handler for when you can't explicitly call load_with_extra
    (because it's not your code making the torch.load call). The intended use is like this:

```
import torch
from modules import safe

def handler(module, name):
    if module == 'torch' and name in ['float64', 'float16']:
        return getattr(torch, name)

    return None

with safe.Extra(handler):
    x = torch.load('model.pt')
```
    """

    def __init__(self, handler):
        self.handler = handler

    def __enter__(self):
        global global_extra_handler

        assert global_extra_handler is None, 'already inside an Extra() block'
        global_extra_handler = self.handler

    def __exit__(self, exc_type, exc_val, exc_tb):
        global global_extra_handler

        global_extra_handler = None


unsafe_torch_load = torch.load
torch.load = load
global_extra_handler = None
<|MERGE_RESOLUTION|>--- conflicted
+++ resolved
@@ -1,201 +1,196 @@
-# this code is adapted from the script contributed by anon from /h/
-
-import pickle
-import collections
-
-import torch
-import numpy
-import _codecs
-import zipfile
-import re
-
-
-# PyTorch 1.13 and later have _TypedStorage renamed to TypedStorage
-from modules import errors
-
-TypedStorage = torch.storage.TypedStorage if hasattr(torch.storage, 'TypedStorage') else torch.storage._TypedStorage
-
-def encode(*args):
-    out = _codecs.encode(*args)
-    return out
-
-
-class RestrictedUnpickler(pickle.Unpickler):
-    extra_handler = None
-
-    def persistent_load(self, saved_id):
-        assert saved_id[0] == 'storage'
-
-        try:
-            return TypedStorage(_internal=True)
-        except TypeError:
-            return TypedStorage()  # PyTorch before 2.0 does not have the _internal argument
-
-    def find_class(self, module, name):
-        if self.extra_handler is not None:
-            res = self.extra_handler(module, name)
-            if res is not None:
-                return res
-
-        if module == 'collections' and name == 'OrderedDict':
-            return getattr(collections, name)
-        if module == 'torch._utils' and name in ['_rebuild_tensor_v2', '_rebuild_parameter', '_rebuild_device_tensor_from_numpy']:
-            return getattr(torch._utils, name)
-        if module == 'torch' and name in ['FloatStorage', 'HalfStorage', 'IntStorage', 'LongStorage', 'DoubleStorage', 'ByteStorage', 'float32', 'BFloat16Storage']:
-            return getattr(torch, name)
-        if module == 'torch.nn.modules.container' and name in ['ParameterDict']:
-            return getattr(torch.nn.modules.container, name)
-        if module == 'numpy.core.multiarray' and name in ['scalar', '_reconstruct']:
-            return getattr(numpy.core.multiarray, name)
-        if module == 'numpy' and name in ['dtype', 'ndarray']:
-            return getattr(numpy, name)
-        if module == '_codecs' and name == 'encode':
-            return encode
-        if module == "pytorch_lightning.callbacks" and name == 'model_checkpoint':
-            import pytorch_lightning.callbacks
-            return pytorch_lightning.callbacks.model_checkpoint
-        if module == "pytorch_lightning.callbacks.model_checkpoint" and name == 'ModelCheckpoint':
-            import pytorch_lightning.callbacks.model_checkpoint
-            return pytorch_lightning.callbacks.model_checkpoint.ModelCheckpoint
-        if module == "__builtin__" and name == 'set':
-            return set
-
-        # Forbid everything else.
-        raise Exception(f"global '{module}/{name}' is forbidden")
-
-
-<<<<<<< HEAD
-# Regular expression that accepts 'dirname/version', 'dirname/data.pkl', and 'dirname/data/<number>'
-allowed_zip_names_re = re.compile(r"^([^/]+)/((data/\d+)|byteorder|(\.data\/serialization_id)|version|(data\.pkl))$")
-=======
-# Regular expression that accepts 'dirname/version', 'dirname/byteorder', 'dirname/data.pkl', '.data/serialization_id', and 'dirname/data/<number>'
-allowed_zip_names_re = re.compile(r"^([^/]+)/((data/\d+)|version|byteorder|.data/serialization_id|(data\.pkl))$")
->>>>>>> 30461bef
-data_pkl_re = re.compile(r"^([^/]+)/data\.pkl$")
-
-def check_zip_filenames(filename, names):
-    for name in names:
-        if allowed_zip_names_re.match(name):
-            continue
-
-        raise Exception(f"bad file inside {filename}: {name}")
-
-
-def check_pt(filename, extra_handler):
-    try:
-
-        # new pytorch format is a zip file
-        with zipfile.ZipFile(filename) as z:
-            check_zip_filenames(filename, z.namelist())
-
-            # find filename of data.pkl in zip file: '<directory name>/data.pkl'
-            data_pkl_filenames = [f for f in z.namelist() if data_pkl_re.match(f)]
-            if len(data_pkl_filenames) == 0:
-                raise Exception(f"data.pkl not found in {filename}")
-            if len(data_pkl_filenames) > 1:
-                raise Exception(f"Multiple data.pkl found in {filename}")
-            with z.open(data_pkl_filenames[0]) as file:
-                unpickler = RestrictedUnpickler(file)
-                unpickler.extra_handler = extra_handler
-                unpickler.load()
-
-    except zipfile.BadZipfile:
-
-        # if it's not a zip file, it's an old pytorch format, with five objects written to pickle
-        with open(filename, "rb") as file:
-            unpickler = RestrictedUnpickler(file)
-            unpickler.extra_handler = extra_handler
-            for _ in range(5):
-                unpickler.load()
-
-
-def load(filename, *args, **kwargs):
-    return load_with_extra(filename, *args, extra_handler=global_extra_handler, **kwargs)
-
-
-def load_with_extra(filename, extra_handler=None, *args, **kwargs):
-    """
-    this function is intended to be used by extensions that want to load models with
-    some extra classes in them that the usual unpickler would find suspicious.
-
-    Use the extra_handler argument to specify a function that takes module and field name as text,
-    and returns that field's value:
-
-    ```python
-    def extra(module, name):
-        if module == 'collections' and name == 'OrderedDict':
-            return collections.OrderedDict
-
-        return None
-
-    safe.load_with_extra('model.pt', extra_handler=extra)
-    ```
-
-    The alternative to this is just to use safe.unsafe_torch_load('model.pt'), which as the name implies is
-    definitely unsafe.
-    """
-
-    from modules import shared
-
-    try:
-        if not shared.cmd_opts.disable_safe_unpickle:
-            check_pt(filename, extra_handler)
-
-    except pickle.UnpicklingError:
-        errors.report(
-            f"Error verifying pickled file from {filename}\n"
-            "-----> !!!! The file is most likely corrupted !!!! <-----\n"
-            "You can skip this check with --disable-safe-unpickle commandline argument, but that is not going to help you.\n\n",
-            exc_info=True,
-        )
-        return None
-    except Exception:
-        errors.report(
-            f"Error verifying pickled file from {filename}\n"
-            f"The file may be malicious, so the program is not going to read it.\n"
-            f"You can skip this check with --disable-safe-unpickle commandline argument.\n\n",
-            exc_info=True,
-        )
-        return None
-
-    return unsafe_torch_load(filename, *args, **kwargs)
-
-
-class Extra:
-    """
-    A class for temporarily setting the global handler for when you can't explicitly call load_with_extra
-    (because it's not your code making the torch.load call). The intended use is like this:
-
-```
-import torch
-from modules import safe
-
-def handler(module, name):
-    if module == 'torch' and name in ['float64', 'float16']:
-        return getattr(torch, name)
-
-    return None
-
-with safe.Extra(handler):
-    x = torch.load('model.pt')
-```
-    """
-
-    def __init__(self, handler):
-        self.handler = handler
-
-    def __enter__(self):
-        global global_extra_handler
-
-        assert global_extra_handler is None, 'already inside an Extra() block'
-        global_extra_handler = self.handler
-
-    def __exit__(self, exc_type, exc_val, exc_tb):
-        global global_extra_handler
-
-        global_extra_handler = None
-
-
-unsafe_torch_load = torch.load
-torch.load = load
-global_extra_handler = None
+# this code is adapted from the script contributed by anon from /h/
+
+import pickle
+import collections
+
+import torch
+import numpy
+import _codecs
+import zipfile
+import re
+
+
+# PyTorch 1.13 and later have _TypedStorage renamed to TypedStorage
+from modules import errors
+
+TypedStorage = torch.storage.TypedStorage if hasattr(torch.storage, 'TypedStorage') else torch.storage._TypedStorage
+
+def encode(*args):
+    out = _codecs.encode(*args)
+    return out
+
+
+class RestrictedUnpickler(pickle.Unpickler):
+    extra_handler = None
+
+    def persistent_load(self, saved_id):
+        assert saved_id[0] == 'storage'
+
+        try:
+            return TypedStorage(_internal=True)
+        except TypeError:
+            return TypedStorage()  # PyTorch before 2.0 does not have the _internal argument
+
+    def find_class(self, module, name):
+        if self.extra_handler is not None:
+            res = self.extra_handler(module, name)
+            if res is not None:
+                return res
+
+        if module == 'collections' and name == 'OrderedDict':
+            return getattr(collections, name)
+        if module == 'torch._utils' and name in ['_rebuild_tensor_v2', '_rebuild_parameter', '_rebuild_device_tensor_from_numpy']:
+            return getattr(torch._utils, name)
+        if module == 'torch' and name in ['FloatStorage', 'HalfStorage', 'IntStorage', 'LongStorage', 'DoubleStorage', 'ByteStorage', 'float32', 'BFloat16Storage']:
+            return getattr(torch, name)
+        if module == 'torch.nn.modules.container' and name in ['ParameterDict']:
+            return getattr(torch.nn.modules.container, name)
+        if module == 'numpy.core.multiarray' and name in ['scalar', '_reconstruct']:
+            return getattr(numpy.core.multiarray, name)
+        if module == 'numpy' and name in ['dtype', 'ndarray']:
+            return getattr(numpy, name)
+        if module == '_codecs' and name == 'encode':
+            return encode
+        if module == "pytorch_lightning.callbacks" and name == 'model_checkpoint':
+            import pytorch_lightning.callbacks
+            return pytorch_lightning.callbacks.model_checkpoint
+        if module == "pytorch_lightning.callbacks.model_checkpoint" and name == 'ModelCheckpoint':
+            import pytorch_lightning.callbacks.model_checkpoint
+            return pytorch_lightning.callbacks.model_checkpoint.ModelCheckpoint
+        if module == "__builtin__" and name == 'set':
+            return set
+
+        # Forbid everything else.
+        raise Exception(f"global '{module}/{name}' is forbidden")
+
+
+# Regular expression that accepts 'dirname/version', 'dirname/byteorder', 'dirname/data.pkl', '.data/serialization_id', and 'dirname/data/<number>'
+allowed_zip_names_re = re.compile(r"^([^/]+)/((data/\d+)|version|byteorder|.data/serialization_id|(data\.pkl))$")
+data_pkl_re = re.compile(r"^([^/]+)/data\.pkl$")
+
+def check_zip_filenames(filename, names):
+    for name in names:
+        if allowed_zip_names_re.match(name):
+            continue
+
+        raise Exception(f"bad file inside {filename}: {name}")
+
+
+def check_pt(filename, extra_handler):
+    try:
+
+        # new pytorch format is a zip file
+        with zipfile.ZipFile(filename) as z:
+            check_zip_filenames(filename, z.namelist())
+
+            # find filename of data.pkl in zip file: '<directory name>/data.pkl'
+            data_pkl_filenames = [f for f in z.namelist() if data_pkl_re.match(f)]
+            if len(data_pkl_filenames) == 0:
+                raise Exception(f"data.pkl not found in {filename}")
+            if len(data_pkl_filenames) > 1:
+                raise Exception(f"Multiple data.pkl found in {filename}")
+            with z.open(data_pkl_filenames[0]) as file:
+                unpickler = RestrictedUnpickler(file)
+                unpickler.extra_handler = extra_handler
+                unpickler.load()
+
+    except zipfile.BadZipfile:
+
+        # if it's not a zip file, it's an old pytorch format, with five objects written to pickle
+        with open(filename, "rb") as file:
+            unpickler = RestrictedUnpickler(file)
+            unpickler.extra_handler = extra_handler
+            for _ in range(5):
+                unpickler.load()
+
+
+def load(filename, *args, **kwargs):
+    return load_with_extra(filename, *args, extra_handler=global_extra_handler, **kwargs)
+
+
+def load_with_extra(filename, extra_handler=None, *args, **kwargs):
+    """
+    this function is intended to be used by extensions that want to load models with
+    some extra classes in them that the usual unpickler would find suspicious.
+
+    Use the extra_handler argument to specify a function that takes module and field name as text,
+    and returns that field's value:
+
+    ```python
+    def extra(module, name):
+        if module == 'collections' and name == 'OrderedDict':
+            return collections.OrderedDict
+
+        return None
+
+    safe.load_with_extra('model.pt', extra_handler=extra)
+    ```
+
+    The alternative to this is just to use safe.unsafe_torch_load('model.pt'), which as the name implies is
+    definitely unsafe.
+    """
+
+    from modules import shared
+
+    try:
+        if not shared.cmd_opts.disable_safe_unpickle:
+            check_pt(filename, extra_handler)
+
+    except pickle.UnpicklingError:
+        errors.report(
+            f"Error verifying pickled file from {filename}\n"
+            "-----> !!!! The file is most likely corrupted !!!! <-----\n"
+            "You can skip this check with --disable-safe-unpickle commandline argument, but that is not going to help you.\n\n",
+            exc_info=True,
+        )
+        return None
+    except Exception:
+        errors.report(
+            f"Error verifying pickled file from {filename}\n"
+            f"The file may be malicious, so the program is not going to read it.\n"
+            f"You can skip this check with --disable-safe-unpickle commandline argument.\n\n",
+            exc_info=True,
+        )
+        return None
+
+    return unsafe_torch_load(filename, *args, **kwargs)
+
+
+class Extra:
+    """
+    A class for temporarily setting the global handler for when you can't explicitly call load_with_extra
+    (because it's not your code making the torch.load call). The intended use is like this:
+
+```
+import torch
+from modules import safe
+
+def handler(module, name):
+    if module == 'torch' and name in ['float64', 'float16']:
+        return getattr(torch, name)
+
+    return None
+
+with safe.Extra(handler):
+    x = torch.load('model.pt')
+```
+    """
+
+    def __init__(self, handler):
+        self.handler = handler
+
+    def __enter__(self):
+        global global_extra_handler
+
+        assert global_extra_handler is None, 'already inside an Extra() block'
+        global_extra_handler = self.handler
+
+    def __exit__(self, exc_type, exc_val, exc_tb):
+        global global_extra_handler
+
+        global_extra_handler = None
+
+
+unsafe_torch_load = torch.load
+torch.load = load
+global_extra_handler = None