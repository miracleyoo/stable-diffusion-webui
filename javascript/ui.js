--- conflicted
+++ resolved
@@ -424,7 +424,23 @@
     gradioApp().getElementById('change_checkpoint').click()
 }
 
-<<<<<<< HEAD
+function currentImg2imgSourceResolution(_, _, scaleBy){
+    var img = gradioApp().querySelector('#mode_img2img > div[style="display: block;"] img')
+    return img ? [img.naturalWidth, img.naturalHeight, scaleBy] : [0, 0, scaleBy]
+}
+
+function updateImg2imgResizeToTextAfterChangingImage(){
+    // At the time this is called from gradio, the image has no yet been replaced.
+    // There may be a better solution, but this is simple and straightforward so I'm going with it.
+
+    setTimeout(function() {
+        gradioApp().getElementById('img2img_update_resize_to').click()
+    }, 500);
+
+    return []
+
+}
+
 function setRandomSeed(target_interface) {
     let seed = gradioApp().querySelector(`#${target_interface}_seed input`);
     if (!seed) {
@@ -471,20 +487,4 @@
     width.dispatchEvent(new Event("input"));
     height.dispatchEvent(new Event("input"));
     return [];
-=======
-function currentImg2imgSourceResolution(_, _, scaleBy){
-    var img = gradioApp().querySelector('#mode_img2img > div[style="display: block;"] img')
-    return img ? [img.naturalWidth, img.naturalHeight, scaleBy] : [0, 0, scaleBy]
-}
-
-function updateImg2imgResizeToTextAfterChangingImage(){
-    // At the time this is called from gradio, the image has no yet been replaced.
-    // There may be a better solution, but this is simple and straightforward so I'm going with it.
-
-    setTimeout(function() {
-        gradioApp().getElementById('img2img_update_resize_to').click()
-    }, 500);
-
-    return []
->>>>>>> b397f63e
-}+}
