--- conflicted
+++ resolved
@@ -131,46 +131,6 @@
     return [name_, prompt_text, negative_prompt_text]
 }
 
-<<<<<<< HEAD
-// returns css id for currently selected tab in ui
-function selected_tab_id() {
-    tabs = gradioApp().querySelectorAll('#tabs div.tabitem')
-
-    for(var tab = 0; tab < tabs.length; tab++) {
-        if (tabs[tab].style.display != "none") return tabs[tab].id
-
-    }
-
-}
-
-function clear_prompt() {
-
-if(confirm("Delete prompt?")) {
-
-    let pos_prompt = gradioApp().querySelector("#txt2img_prompt > label > textarea");
-    let neg_prompt = gradioApp().querySelector("#txt2img_neg_prompt > label > textarea");
-
-    if (selected_tab_id() == "tab_txt2img") {
-    } else {
-        pos_prompt = gradioApp().querySelector("#img2img_prompt > label > textarea");
-        neg_prompt = gradioApp().querySelector("#img2img_neg_prompt > label > textarea");
-    }
-
-    pos_prompt.value = ""
-    neg_prompt.value = ""
-
-    //update prompt values on server-side
-    pos_prompt.dispatchEvent(
-        new Event("input", {bubbles: true})
-    )
-    neg_prompt.dispatchEvent(
-        new Event("input", {bubbles: true})
-    )
-
-    return true
-} else return false
-
-=======
 function confirm_clear_prompt(prompt, negative_prompt) {
     if(confirm("Delete prompt?")) {
         prompt = ""
@@ -178,7 +138,6 @@
     }
 
     return [prompt, negative_prompt]
->>>>>>> d0659226
 }
 
 
