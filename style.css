--- conflicted
+++ resolved
@@ -1,1606 +1,1602 @@
-/* temporary fix to load default gradio font in frontend instead of backend */
-
-@import url('webui-assets/css/sourcesanspro.css');
-
-/* general gradio fixes */
-
-:root, .dark{
-    --checkbox-label-gap: 0.25em 0.1em;
-    --section-header-text-size: 12pt;
-    --block-background-fill: transparent;
-
-}
-
-.block.padded:not(.gradio-accordion) {
-    padding: 0 !important;
-}
-
-div.gradio-container{
-    max-width: unset !important;
-}
-
-.hidden{
-    display: none !important;
-}
-
-.compact{
-    background: transparent !important;
-    padding: 0 !important;
-}
-
-div.form{
-    border-width: 0;
-    box-shadow: none;
-    background: transparent;
-    overflow: visible;
-    gap: 0.5em;
-}
-
-.block.gradio-dropdown,
-.block.gradio-slider,
-.block.gradio-checkbox,
-.block.gradio-textbox,
-.block.gradio-radio,
-.block.gradio-checkboxgroup,
-.block.gradio-number,
-.block.gradio-colorpicker {
-    border-width: 0 !important;
-    box-shadow: none !important;
-}
-
-div.gradio-group, div.styler{
-    border-width: 0 !important;
-    background: none;
-}
-.gap.compact{
-    padding: 0;
-    gap: 0.2em 0;
-}
-
-div.compact{
-    gap: 1em;
-}
-
-.gradio-dropdown label span:not(.has-info),
-.gradio-textbox label span:not(.has-info),
-.gradio-number label span:not(.has-info)
-{
-    margin-bottom: 0;
-}
-
-.gradio-dropdown ul.options{
-    z-index: 3000;
-    min-width: fit-content;
-    max-width: inherit;
-    white-space: nowrap;
-}
-
-@media (pointer:fine) {
-    .gradio-dropdown ul.options li.item {
-        padding: 0.05em 0;
-    }
-}
-
-.gradio-dropdown ul.options li.item.selected {
-    background-color: var(--neutral-100);
-}
-
-.dark .gradio-dropdown ul.options li.item.selected {
-    background-color: var(--neutral-900);
-}
-
-.gradio-dropdown div.wrap.wrap.wrap.wrap{
-    box-shadow: 0 1px 2px 0 rgba(0, 0, 0, 0.05);
-}
-
-.gradio-dropdown:not(.multiselect) .wrap-inner.wrap-inner.wrap-inner{
-    flex-wrap: unset;
-}
-
-.gradio-dropdown .single-select{
-    white-space: nowrap;
-    overflow: hidden;
-}
-
-.gradio-dropdown .token-remove.remove-all.remove-all{
-    display: none;
-}
-
-.gradio-dropdown.multiselect .token-remove.remove-all.remove-all{
-    display: flex;
-}
-
-.gradio-slider input[type="number"]{
-    width: 6em;
-}
-
-.block.gradio-checkbox {
-    margin: 0.75em 1.5em 0 0;
-}
-
-.gradio-html div.wrap{
-    height: 100%;
-}
-div.gradio-html.min{
-    min-height: 0;
-}
-
-.block.gradio-gallery{
-    background: var(--input-background-fill);
-}
-
-.gradio-gallery > button.preview{
-    width: 100%;
-}
-
-.gradio-container .prose a, .gradio-container .prose a:visited{
-    color: unset;
-    text-decoration: none;
-}
-
-a{
-    font-weight: bold;
-    cursor: pointer;
-}
-
-.upload-container {
-    width: 100%;
-    max-width: 100%;
-}
-
-/* gradio 3.39 puts a lot of overflow: hidden all over the place for an unknown reason. */
-div.gradio-container, .block.gradio-textbox, div.gradio-group, div.gradio-dropdown{
-    overflow: visible !important;
-}
-
-/* align-items isn't enough and elements may overflow in Safari. */
-.unequal-height {
-    align-content: flex-start;
-}
-
-
-/* general styled components */
-
-.gradio-button.tool{
-    max-width: 2.2em;
-    min-width: 2.2em !important;
-    height: 2.4em;
-    align-self: end;
-    line-height: 1em;
-    border-radius: 0.5em;
-}
-
-.gradio-button.secondary-down{
-    background: var(--button-secondary-background-fill);
-    color: var(--button-secondary-text-color);
-}
-.gradio-button.secondary-down, .gradio-button.secondary-down:hover{
-    box-shadow: 1px 1px 1px rgba(0,0,0,0.25) inset, 0px 0px 3px rgba(0,0,0,0.15) inset;
-}
-.gradio-button.secondary-down:hover{
-    background: var(--button-secondary-background-fill-hover);
-    color: var(--button-secondary-text-color-hover);
-}
-
-button.custom-button{
-    border-radius: var(--button-large-radius);
-    padding: var(--button-large-padding);
-    font-weight: var(--button-large-text-weight);
-    border: var(--button-border-width) solid var(--button-secondary-border-color);
-    background: var(--button-secondary-background-fill);
-    color: var(--button-secondary-text-color);
-    font-size: var(--button-large-text-size);
-    display: inline-flex;
-    justify-content: center;
-    align-items: center;
-    transition: var(--button-transition);
-    box-shadow: var(--button-shadow);
-    text-align: center;
-}
-
-div.block.gradio-accordion {
-    border: 1px solid var(--block-border-color) !important;
-    border-radius: 8px !important;
-    margin: 2px 0;
-    padding: 8px 8px;
-}
-
-input[type="checkbox"].input-accordion-checkbox{
-    vertical-align: sub;
-    margin-right: 0.5em;
-}
-
-
-/* txt2img/img2img specific */
-
-.block.token-counter{
-    position: absolute;
-    display: inline-block;
-    right: 1em;
-    min-width: 0 !important;
-    width: auto;
-    z-index: 100;
-    top: -0.75em;
-}
-
-.block.token-counter span{
-    background: var(--input-background-fill) !important;
-    box-shadow: 0 0 0.0 0.3em rgba(192,192,192,0.15), inset 0 0 0.6em rgba(192,192,192,0.075);
-    border: 2px solid rgba(192,192,192,0.4) !important;
-    border-radius: 0.4em;
-}
-
-.block.token-counter.error span{
-    box-shadow: 0 0 0.0 0.3em rgba(255,0,0,0.15), inset 0 0 0.6em rgba(255,0,0,0.075);
-    border: 2px solid rgba(255,0,0,0.4) !important;
-}
-
-.block.token-counter div{
-    display: inline;
-}
-
-.block.token-counter span{
-    padding: 0.1em 0.75em;
-}
-
-[id$=_subseed_show]{
-    min-width: auto !important;
-    flex-grow: 0 !important;
-    display: flex;
-}
-
-[id$=_subseed_show] label{
-    margin-bottom: 0.65em;
-    align-self: end;
-}
-
-[id$=_seed_extras] > div{
-    gap: 0.5em;
-}
-
-.html-log .comments{
-    padding-top: 0.5em;
-}
-
-.html-log .comments:empty{
-    padding-top: 0;
-}
-
-.html-log .performance {
-    font-size: 0.85em;
-    color: #444;
-    display: flex;
-}
-
-.html-log .performance p{
-    display: inline-block;
-}
-
-.html-log .performance p.time, .performance p.vram, .performance p.time abbr, .performance p.vram abbr {
-    margin-bottom: 0;
-    color: var(--block-title-text-color);
-}
-
-.html-log .performance p.time {
-}
-
-.html-log .performance p.vram {
-    margin-left: auto;
-}
-
-.html-log .performance .measurement{
-    color: var(--body-text-color);
-    font-weight: bold;
-}
-
-#txt2img_generate, #img2img_generate {
-    min-height: 4.5em;
-}
-
-#txt2img_generate, #img2img_generate {
-    min-height: 4.5em;
-}
-.generate-box-compact #txt2img_generate, .generate-box-compact #img2img_generate {
-    min-height: 3em;
-}
-
-@media screen and (min-width: 2500px) {
-    #txt2img_gallery, #img2img_gallery {
-        min-height: 768px;
-    }
-}
-
-.gradio-gallery .thumbnails img {
-    object-fit: scale-down !important;
-}
-#txt2img_actions_column, #img2img_actions_column {
-    gap: 0.5em;
-}
-#txt2img_tools, #img2img_tools{
-    gap: 0.4em;
-}
-
-.interrogate-col{
-    min-width: 0 !important;
-    max-width: fit-content;
-    gap: 0.5em;
-}
-.interrogate-col > button{
-    flex: 1;
-}
-
-.generate-box{
-    position: relative;
-}
-.gradio-button.generate-box-skip, .gradio-button.generate-box-interrupt{
-    position: absolute;
-    width: 50%;
-    height: 100%;
-    display: none;
-    background: #b4c0cc;
-}
-.gradio-button.generate-box-skip:hover, .gradio-button.generate-box-interrupt:hover{
-    background: #c2cfdb;
-}
-.gradio-button.generate-box-interrupt{
-    left: 0;
-    border-radius: 0.5rem 0 0 0.5rem;
-}
-.gradio-button.generate-box-skip{
-    right: 0;
-    border-radius: 0 0.5rem 0.5rem 0;
-}
-
-#img2img_scale_resolution_preview.block{
-    display: flex;
-    align-items: end;
-}
-
-#txtimg_hr_finalres .resolution, #img2img_scale_resolution_preview .resolution{
-    font-weight: bold;
-}
-
-#txtimg_hr_finalres div.pending, #img2img_scale_resolution_preview div.pending {
-    opacity: 1;
-    transition: opacity 0s;
-}
-
-.inactive{
-    opacity: 0.5;
-}
-
-[id$=_column_batch]{
-    min-width: min(13.5em, 100%) !important;
-}
-
-div.dimensions-tools{
-    min-width: 1.6em !important;
-    max-width: fit-content;
-    flex-direction: column;
-    place-content: center;
-}
-
-div#extras_scale_to_tab div.form{
-    flex-direction: row;
-}
-
-#img2img_sketch, #img2maskimg, #inpaint_sketch {
-    overflow: overlay !important;
-    resize: auto;
-    background: var(--panel-background-fill);
-    z-index: 5;
-}
-
-.image-buttons{
-    justify-content: center;
-}
-
-.infotext {
-    overflow-wrap: break-word;
-}
-
-#img2img_column_batch{
-    align-self: end;
-    margin-bottom: 0.9em;
-}
-
-#img2img_unused_scale_by_slider{
-    visibility: hidden;
-    width: 0.5em;
-    max-width: 0.5em;
-    min-width: 0.5em;
-}
-
-div.toprow-compact-stylerow{
-    margin: 0.5em 0;
-}
-
-div.toprow-compact-tools{
-    min-width: fit-content !important;
-    max-width: fit-content;
-}
-
-/* settings */
-#quicksettings {
-    align-items: end;
-}
-
-#quicksettings > div, #quicksettings > fieldset{
-    max-width: 36em;
-    width: fit-content;
-    flex: 0 1 fit-content;
-    padding: 0;
-    border: none;
-    box-shadow: none;
-    background: none;
-}
-#quicksettings > div.gradio-dropdown{
-    min-width: 24em !important;
-}
-
-#settings{
-    display: block;
-}
-
-#settings > div{
-    border: none;
-    margin-left: 10em;
-    padding: 0 var(--spacing-xl);
-}
-
-#settings > div.tab-nav{
-    float: left;
-    display: block;
-    margin-left: 0;
-    width: 10em;
-}
-
-#settings > div.tab-nav button{
-    display: block;
-    border: none;
-    text-align: left;
-    white-space: initial;
-    padding: 4px;
-}
-
-#settings > div.tab-nav .settings-category{
-    display: block;
-    margin: 1em 0 0.25em 0;
-    font-weight: bold;
-    text-decoration: underline;
-    cursor: default;
-    user-select: none;
-}
-
-#settings_result{
-    height: 1.4em;
-    margin: 0 1.2em;
-}
-
-table.popup-table{
-    background: var(--body-background-fill);
-    color: var(--body-text-color);
-    border-collapse: collapse;
-    margin: 1em;
-    border: 4px solid var(--body-background-fill);
-}
-
-table.popup-table td{
-    padding: 0.4em;
-    border: 1px solid rgba(128, 128, 128, 0.5);
-    max-width: 36em;
-}
-
-table.popup-table .muted{
-    color: #aaa;
-}
-
-table.popup-table .link{
-    text-decoration: underline;
-    cursor: pointer;
-    font-weight: bold;
-}
-
-.ui-defaults-none{
-    color: #aaa !important;
-}
-
-#settings span{
-    color: var(--body-text-color);
-}
-
-#settings .gradio-textbox, #settings .gradio-slider, #settings .gradio-number, #settings .gradio-dropdown, #settings .gradio-checkboxgroup, #settings .gradio-radio{
-    margin-top: 0.75em;
-}
-
-#settings span .settings-comment {
-    display: inline
-}
-
-.settings-comment a{
-    text-decoration: underline;
-}
-
-.settings-comment .info{
-    opacity: 0.75;
-}
-
-#sysinfo_download a.sysinfo_big_link{
-    font-size: 24pt;
-}
-
-#sysinfo_download a{
-    text-decoration: underline;
-}
-
-#sysinfo_validity{
-    font-size: 18pt;
-}
-
-#settings .settings-info{
-    max-width: 48em;
-    border: 1px dotted #777;
-    margin: 0;
-    padding: 1em;
-}
-
-
-/* live preview */
-.progressDiv{
-    position: absolute;
-    height: 20px;
-    background: #b4c0cc;
-    border-radius: 3px !important;
-    top: -14px;
-    left: 0px;
-    width: 100%;
-}
-
-.progress-container{
-    position: relative;
-}
-
-[id$=_results].mobile{
-    margin-top: 28px;
-}
-
-.dark .progressDiv{
-    background: #424c5b;
-}
-
-.progressDiv .progress{
-    width: 0%;
-    height: 20px;
-    background: #0060df;
-    color: white;
-    font-weight: bold;
-    line-height: 20px;
-    padding: 0 8px 0 0;
-    text-align: right;
-    border-radius: 3px;
-    overflow: visible;
-    white-space: nowrap;
-    padding: 0 0.5em;
-}
-
-.livePreview{
-    position: absolute;
-    z-index: 300;
-    background: var(--background-fill-primary);
-    width: 100%;
-    height: 100%;
-}
-
-.livePreview img{
-    position: absolute;
-    object-fit: contain;
-    width: 100%;
-    height: calc(100% - 60px);  /* to match gradio's height */
-}
-
-/* fullscreen popup (ie in Lora's (i) button) */
-
-.popup-metadata{
-    color: black;
-    background: white;
-    display: inline-block;
-    padding: 1em;
-    white-space: pre-wrap;
-}
-
-.global-popup{
-    display: flex;
-    position: fixed;
-    z-index: 1001;
-    left: 0;
-    top: 0;
-    width: 100%;
-    height: 100%;
-    overflow: auto;
-}
-
-.global-popup *{
-    box-sizing: border-box;
-}
-
-.global-popup-close:before {
-    content: "×";
-    position: fixed;
-    right: 0.25em;
-    top: 0;
-    cursor: pointer;
-    color: white;
-    font-size: 32pt;
-}
-
-.global-popup-close{
-    position: fixed;
-    left: 0;
-    top: 0;
-    width: 100%;
-    height: 100%;
-    background-color: rgba(20, 20, 20, 0.95);
-}
-
-.global-popup-inner{
-    display: inline-block;
-    margin: auto;
-    padding: 2em;
-    z-index: 1001;
-    max-height: 90%;
-    max-width: 90%;
-}
-
-/* fullpage image viewer */
-
-#lightboxModal{
-    display: none;
-    position: fixed;
-    z-index: 1001;
-    left: 0;
-    top: 0;
-    width: 100%;
-    height: 100%;
-    overflow: auto;
-    background-color: rgba(20, 20, 20, 0.95);
-    user-select: none;
-    -webkit-user-select: none;
-    flex-direction: column;
-}
-
-.modalControls {
-    display: flex;
-    position: absolute;
-    right: 0px;
-    left: 0px;
-    gap: 1em;
-    padding: 1em;
-    background-color:rgba(0,0,0,0);
-    z-index: 1;
-    transition: 0.2s ease background-color;
-}
-.modalControls:hover {
-    background-color:rgba(0,0,0, var(--sd-webui-modal-lightbox-toolbar-opacity));
-}
-.modalClose {
-    margin-left: auto;
-}
-.modalControls span{
-    color: white;
-    text-shadow: 0px 0px 0.25em black;
-    font-size: 35px;
-    font-weight: bold;
-    cursor: pointer;
-    width: 1em;
-}
-
-.modalControls span:hover, .modalControls span:focus{
-    color: #999;
-    text-decoration: none;
-}
-
-#lightboxModal > img {
-    display: block;
-    margin: auto;
-    width: auto;
-}
-
-#lightboxModal > img.modalImageFullscreen{
-    object-fit: contain;
-    height: 100%;
-    width: 100%;
-    min-height: 0;
-}
-
-.modalPrev,
-.modalNext {
-  cursor: pointer;
-  position: absolute;
-  top: 50%;
-  width: auto;
-  padding: 16px;
-  margin-top: -50px;
-  color: white;
-  font-weight: bold;
-  font-size: 20px;
-  transition: 0.6s ease;
-  border-radius: 0 3px 3px 0;
-  user-select: none;
-  -webkit-user-select: none;
-}
-
-.modalNext {
-  right: 0;
-  border-radius: 3px 0 0 3px;
-}
-
-.modalPrev:hover,
-.modalNext:hover {
-  background-color: rgba(0, 0, 0, 0.8);
-}
-
-#imageARPreview {
-    position: absolute;
-    top: 0px;
-    left: 0px;
-    border: 2px solid red;
-    background: rgba(255, 0, 0, 0.3);
-    z-index: 900;
-    pointer-events: none;
-    display: none;
-}
-
-@media (pointer: fine) {
-    .modalPrev:hover,
-    .modalNext:hover,
-    .modalControls:hover ~ .modalPrev,
-    .modalControls:hover ~ .modalNext,
-    .modalControls:hover .cursor {
-        opacity: 1;
-    }
-
-    .modalPrev,
-    .modalNext,
-    .modalControls .cursor {
-        opacity: var(--sd-webui-modal-lightbox-icon-opacity);
-    }
-}
-
-/* context menu (ie for the generate button) */
-
-#context-menu{
-    z-index:9999;
-    position:absolute;
-    display:block;
-    padding:0px 0;
-    border:2px solid #a55000;
-    border-radius:8px;
-    box-shadow:1px 1px 2px #CE6400;
-    width: 200px;
-}
-
-.context-menu-items{
-    list-style: none;
-    margin: 0;
-    padding: 0;
-}
-
-.context-menu-items a{
-    display:block;
-    padding:5px;
-    cursor:pointer;
-}
-
-.context-menu-items a:hover{
-    background: #a55000;
-}
-
-
-/* extensions */
-
-#tab_extensions table{
-    border-collapse: collapse;
-}
-
-#tab_extensions table td, #tab_extensions table th{
-    border: 1px solid #ccc;
-    padding: 0.25em 0.5em;
-}
-
-#tab_extensions table input[type="checkbox"]{
-    margin-right: 0.5em;
-    appearance: checkbox;
-}
-
-#tab_extensions button{
-    max-width: 16em;
-}
-
-#tab_extensions input[disabled="disabled"]{
-    opacity: 0.5;
-}
-
-.extension-tag{
-    font-weight: bold;
-    font-size: 95%;
-}
-
-#available_extensions .info{
-    margin: 0;
-}
-
-#available_extensions .info{
-    margin: 0.5em 0;
-    display: flex;
-    margin-top: auto;
-    opacity: 0.80;
-    font-size: 90%;
-}
-
-#available_extensions .date_added{
-    margin-right: auto;
-    display: inline-block;
-}
-
-#available_extensions .star_count{
-    margin-left: auto;
-    display: inline-block;
-}
-
-/* replace original footer with ours */
-
-footer {
-    display: none !important;
-}
-
-#footer{
-    text-align: center;
-}
-
-#footer div{
-    display: inline-block;
-}
-
-#footer .versions{
-    font-size: 85%;
-    opacity: 0.85;
-}
-
-/* extra networks UI */
-
-.extra-page > div.gap{
-    gap: 0;
-}
-
-.extra-page-prompts{
-    margin-bottom: 0;
-}
-
-.extra-page-prompts.extra-page-prompts-active{
-    margin-bottom: 1em;
-}
-
-.extra-networks > div.tab-nav{
-    min-height: 2.7rem;
-}
-
-.extra-networks-controls-div{
-    align-self: center;
-    margin-left: auto;
-}
-
-.extra-networks > div > [id *= '_extra_']{
-    margin: 0.3em;
-}
-
-.extra-networks .tab-nav .search,
-.extra-networks .tab-nav .sort
-{
-    margin: 0.3em;
-    align-self: center;
-    width: auto;
-}
-
-.extra-networks .tab-nav .search {
-    width: 16em;
-    max-width: 16em;
-}
-
-.extra-networks .tab-nav .sort {
-    width: 12em;
-    max-width: 12em;
-}
-
-#txt2img_extra_view, #img2img_extra_view {
-    width: auto;
-}
-
-.extra-network-pane .nocards{
-    margin: 1.25em 0.5em 0.5em 0.5em;
-}
-
-.extra-network-pane .nocards h1{
-    font-size: 1.5em;
-    margin-bottom: 1em;
-}
-
-.extra-network-pane .nocards li{
-    margin-left: 0.5em;
-}
-
-.extra-network-pane .card .button-row{
-    display: inline-flex;
-    visibility: hidden;
-    color: white;
-}
-
-.extra-network-pane .card .button-row {
-    position: absolute;
-    right: 0;
-    z-index: 1;
-}
-
-.extra-network-pane .card:hover .button-row{
-    visibility: visible;
-}
-
-.extra-network-pane .card-button{
-    color: white;
-}
-
-.extra-network-pane .copy-path-button::before {
-    content: "⎘";
-}
-
-.extra-network-pane .metadata-button::before{
-    content: "🛈";
-}
-
-.extra-network-pane .edit-button::before{
-    content: "🛠";
-}
-
-.extra-network-pane .card-button {
-    width: 1.5em;
-    text-shadow: 2px 2px 3px black;
-    color: white;
-    padding: 0.25em 0.1em;
-}
-
-.extra-network-pane .card-button:hover{
-    color: red;
-}
-
-.extra-network-pane .card .card-button {
-    font-size: 2rem;
-}
-
-.extra-network-pane .card-minimal .card-button {
-    font-size: 1rem;
-}
-
-.standalone-card-preview.card .preview{
-    position: absolute;
-    object-fit: cover;
-    width: 100%;
-    height:100%;
-}
-
-.extra-network-pane .card, .standalone-card-preview.card{
-    display: inline-block;
-    margin: 0.5rem;
-    width: 16rem;
-    height: 24rem;
-    box-shadow: 0 0 5px rgba(128, 128, 128, 0.5);
-    border-radius: 0.2rem;
-    position: relative;
-
-    background-size: auto 100%;
-    background-position: center;
-    overflow: hidden;
-    cursor: pointer;
-
-    background-image: url('./file=html/card-no-preview.png')
-}
-
-.extra-network-pane .card:hover{
-    box-shadow: 0 0 2px 0.3em rgba(0, 128, 255, 0.35);
-}
-
-.extra-network-pane .card .actions .additional{
-    display: none;
-}
-
-.extra-network-pane .card .actions{
-    position: absolute;
-    bottom: 0;
-    left: 0;
-    right: 0;
-    padding: 0.5em;
-    background: rgba(0,0,0,0.5);
-    box-shadow: 0 0 0.25em 0.25em rgba(0,0,0,0.5);
-    text-shadow: 0 0 0.2em black;
-}
-
-.extra-network-pane .card .actions *{
-    color: white;
-}
-
-.extra-network-pane .card .actions .name{
-    font-size: 1.7em;
-    font-weight: bold;
-    line-break: anywhere;
-}
-
-.extra-network-pane .card .actions .description {
-    display: block;
-    max-height: 3em;
-    white-space: pre-wrap;
-    line-height: 1.1;
-}
-
-.extra-network-pane .card .actions .description:hover {
-    max-height: none;
-}
-
-.extra-network-pane .card .actions:hover .additional{
-    display: block;
-}
-
-.extra-network-pane .card ul{
-    margin: 0.25em 0 0.75em 0.25em;
-    cursor: unset;
-}
-
-.extra-network-pane .card ul a{
-    cursor: pointer;
-}
-
-.extra-network-pane .card ul a:hover{
-    color: red;
-}
-
-.extra-network-pane .card .preview{
-    position: absolute;
-    object-fit: cover;
-    width: 100%;
-    height:100%;
-}
-
-.edit-user-metadata {
-    width: 56em;
-    background: var(--body-background-fill) !important;
-    padding: 2em !important;
-}
-
-.edit-user-metadata .extra-network-name{
-    font-size: 18pt;
-    color: var(--body-text-color);
-}
-
-.edit-user-metadata .file-metadata{
-    color: var(--body-text-color);
-}
-
-.edit-user-metadata .file-metadata th{
-    text-align: left;
-}
-
-.edit-user-metadata .file-metadata th, .edit-user-metadata .file-metadata td{
-    padding: 0.3em 1em;
-    overflow-wrap: anywhere;
-    word-break: break-word;
-}
-
-.edit-user-metadata .wrap.translucent{
-    background: var(--body-background-fill);
-}
-.edit-user-metadata .gradio-highlightedtext span{
-    word-break: break-word;
-}
-
-.edit-user-metadata-buttons{
-    margin-top: 1.5em;
-}
-
-<<<<<<< HEAD
-.popup-dialog {
-=======
-div.block.gradio-box.popup-dialog, .popup-dialog {
->>>>>>> de5a8c5c
-    width: 56em;
-    background: var(--body-background-fill) !important;
-    padding: 2em !important;
-}
-
-div.block.input-accordion{
-
-}
-
-.input-accordion-extra{
-    flex: 0 0 auto !important;
-    margin: 0 0.5em 0 auto;
-}
-
-div.accordions > div.input-accordion{
-    min-width: fit-content !important;
-}
-
-div.accordions > div.gradio-accordion .label-wrap span{
-    white-space: nowrap;
-    margin-right: 0.25em;
-}
-
-div.accordions{
-    gap: 0.5em;
-}
-
-div.accordions > div.input-accordion.input-accordion-open{
-    flex: 1 auto;
-    flex-flow: column;
-}
-
-
-/* sticky right hand columns */
-
-#img2img_results, #txt2img_results, #extras_results {
-    position: sticky;
-    top: 0.5em;
-}
-
-body.resizing {
-    cursor: col-resize !important;
-}
-
-body.resizing * {
-    pointer-events: none !important;
-}
-
-body.resizing .resize-handle {
-    pointer-events: initial !important;
-}
-
-.resize-handle {
-    position: relative;
-    cursor: col-resize;
-    grid-column: 2 / 3;
-    min-width: 16px !important;
-    max-width: 16px !important;
-    height: 100%;
-}
-
-.resize-handle::after {
-    content: '';
-    position: absolute;
-    top: 0;
-    bottom: 0;
-    left: 7.5px;
-    border-left: 1px dashed var(--border-color-primary);
-}
-
-/* ========================= */
-.extra-network-pane {
-    display: flex;
-    height: calc(100vh - 24rem);
-    resize: vertical;
-    min-height: 52rem;
-    flex-direction: column;
-    overflow: hidden;
-}
-
-.extra-network-pane .extra-network-pane-content {
-    display: flex;
-    flex: 1;
-    overflow: hidden;
-}
-
-.extra-network-pane .extra-network-tree {
-    flex: 1;
-    font-size: 1rem;
-    border: 1px solid var(--block-border-color);
-    overflow: clip auto !important;
-}
-
-.extra-network-pane .extra-network-cards {
-    flex: 3;
-    overflow: clip auto !important;
-    border: 1px solid var(--block-border-color);
-}
-
-.extra-network-pane .extra-network-tree .tree-list {
-    flex: 1;
-    display: flex;
-    flex-direction: column;
-    padding: 0;
-    width: 100%;
-    overflow: hidden;
-}
-
-
-.extra-network-pane .extra-network-cards::-webkit-scrollbar,
-.extra-network-pane .extra-network-tree::-webkit-scrollbar {
-    background-color: transparent;
-    width: 16px;
-}
-
-.extra-network-pane .extra-network-cards::-webkit-scrollbar-track,
-.extra-network-pane .extra-network-tree::-webkit-scrollbar-track {
-    background-color: transparent;
-    background-clip: content-box;
-}
-
-.extra-network-pane .extra-network-cards::-webkit-scrollbar-thumb,
-.extra-network-pane .extra-network-tree::-webkit-scrollbar-thumb {
-    background-color: var(--border-color-primary);
-    border-radius: 16px;
-    border: 4px solid var(--background-fill-primary);
-}
-
-.extra-network-pane .extra-network-cards::-webkit-scrollbar-button,
-.extra-network-pane .extra-network-tree::-webkit-scrollbar-button {
-    display: none;
-}
-
-.extra-network-control {
-    position: relative;
-    display: grid;
-    width: 100%;
-    padding: 0 !important;
-    margin-top: 0 !important;
-    margin-bottom: 0 !important;
-    font-size: 1rem;
-    text-align: left;
-    user-select: none;
-    background-color: transparent;
-    border: none;
-    transition: background 33.333ms linear;
-    grid-template-rows: min-content;
-    grid-template-columns: minmax(0, auto) repeat(4, min-content);
-    grid-gap: 0.1rem;
-    align-items: start;
-}
-
-.extra-network-tree .tree-list--tree {}
-
-/* Remove auto indentation from tree. Will be overridden later. */
-.extra-network-tree .tree-list--subgroup {
-    margin: 0 !important;
-    padding: 0 !important;
-    box-shadow: 0.5rem 0 0 var(--body-background-fill) inset,
-                0.7rem 0 0 var(--neutral-800) inset;
-}
-
-/* Set indentation for each depth of tree. */
-.extra-network-tree .tree-list--subgroup > .tree-list-item {
-    margin-left: 0.4rem !important;
-    padding-left: 0.4rem !important;
-}
-
-/* Styles for tree <li> elements. */
-.extra-network-tree .tree-list-item {
-    list-style: none;
-    position: relative;
-    background-color: transparent;
-}
-
-/* Directory <ul> visibility based on data-expanded attribute. */
-.extra-network-tree .tree-list-content+.tree-list--subgroup {
-    height: 0;
-    visibility: hidden;
-    opacity: 0;
-}
-
-.extra-network-tree .tree-list-content[data-expanded]+.tree-list--subgroup {
-    height: auto;
-    visibility: visible;
-    opacity: 1;
-}
-
-/* File <li> */
-.extra-network-tree .tree-list-item--subitem {
-    padding-top: 0 !important;
-    padding-bottom: 0 !important;
-    margin-top: 0 !important;
-    margin-bottom: 0 !important;
-}
-
-/* <li> containing <ul> */
-.extra-network-tree .tree-list-item--has-subitem {}
-
-/* BUTTON ELEMENTS */
-/* <button> */
-.extra-network-tree .tree-list-content {
-    position: relative;
-    display: grid;
-    width: 100%;
-    padding: 0 !important;
-    margin-top: 0 !important;
-    margin-bottom: 0 !important;
-    font-size: 1rem;
-    text-align: left;
-    user-select: none;
-    background-color: transparent;
-    border: none;
-    transition: background 33.333ms linear;
-    grid-template-rows: min-content;
-    grid-template-areas: "leading-action leading-visual label trailing-visual trailing-action";
-    grid-template-columns: min-content min-content minmax(0, auto) min-content min-content;
-    grid-gap: 0.1rem;
-    align-items: start;
-    flex-grow: 1;
-    flex-basis: 100%;
-}
-/* Buttons for directories. */
-.extra-network-tree .tree-list-content-dir {}   
-
-/* Buttons for files. */
-.extra-network-tree .tree-list-item--has-subitem .tree-list--subgroup > li:first-child {
-    padding-top: 0.5rem !important;
-}
-
-.dark .extra-network-tree div.tree-list-content:hover {
-    -webkit-transition: all 0.05s ease-in-out;
-	transition: all 0.05s ease-in-out;
-    background-color: var(--neutral-800);
-}
-
-.dark .extra-network-tree div.tree-list-content[data-selected] {
-    background-color: var(--neutral-700);
-}
-
-.extra-network-tree div.tree-list-content[data-selected] {
-    background-color: var(--neutral-300);
-}
-
-.extra-network-tree div.tree-list-content:hover {
-    -webkit-transition: all 0.05s ease-in-out;
-	transition: all 0.05s ease-in-out;
-    background-color: var(--neutral-200);
-}
-
-/* ==== CHEVRON ICON ACTIONS ==== */
-/* Define the animation for the arrow when it is clicked. */
-.extra-network-tree .tree-list-content-dir .tree-list-item-action-chevron {
-    -ms-transform: rotate(135deg);
-    -webkit-transform: rotate(135deg);
-    transform: rotate(135deg);
-    transition: transform 0.2s;
-}
-
-.extra-network-tree .tree-list-content-dir[data-expanded] .tree-list-item-action-chevron {
-    -ms-transform: rotate(225deg);
-    -webkit-transform: rotate(225deg);
-    transform: rotate(225deg);
-    transition: transform 0.2s;
-}
-
-.tree-list-item-action-chevron {
-    display: inline-flex;
-    /* Uses box shadow to generate a pseudo chevron `>` icon. */
-    padding: 0.3rem;
-    box-shadow: 0.1rem 0.1rem 0 0 var(--neutral-200) inset;
-    transform: rotate(135deg);
-}
-
-/* ==== SEARCH INPUT ACTIONS ==== */
-/* Add icon to left side of <input> */
-.extra-network-control .extra-network-control--search::before {
-    content: "🔎︎";
-    position: absolute;
-    margin: 0.5rem;
-    font-size: 1rem;
-    color: var(--input-placeholder-color);
-}
-
-.extra-network-control .extra-network-control--search {
-    display: inline-flex;
-    position: relative;
-}
-
-.extra-network-control .extra-network-control--search .extra-network-control--search-text {
-    border: 1px solid var(--button-secondary-border-color);
-    border-radius: 0.5rem;
-    color: var(--button-secondary-text-color);
-    background-color: transparent;
-    width: 100%;
-    padding-left: 2rem;
-    line-height: 1rem;
-}
-
-/* <input> clear button (x on right side) styling */
-.extra-network-control .extra-network-control--search .extra-network-control--search-text::-webkit-search-cancel-button {
-    -webkit-appearance: none;
-    appearance: none;
-    cursor: pointer;
-    height: 1rem;
-    width: 1rem;
-    mask-image: url('data:image/svg+xml,<svg xmlns="http://www.w3.org/2000/svg" width="24" height="24" viewBox="0 0 24 24" fill="none" stroke="black" stroke-width="4" stroke-linecap="round" stroke-linejoin="round"><line x1="18" y1="6" x2="6" y2="18"></line><line x1="6" y1="6" x2="18" y2="18"></line></svg>');
-    mask-repeat: no-repeat;
-    mask-position: center center;
-    mask-size: 100%;
-    background-color: var(--input-placeholder-color);
-}
-
-/* ==== SORT ICON ACTIONS ==== */
-.extra-network-control .extra-network-control--sort {
-    padding: 0.25rem;
-    display: inline-flex;
-    cursor: pointer;
-    justify-self: center;
-    align-self: center;
-}
-
-.extra-network-control .extra-network-control--sort .extra-network-control--sort-icon {
-    height: 1.5rem;
-    width: 1.5rem;
-    mask-repeat: no-repeat;
-    mask-position: center center;
-    mask-size: 100%;
-    background-color: var(--input-placeholder-color);
-}
-
-.extra-network-control .extra-network-control--sort[data-sortmode="path"] .extra-network-control--sort-icon {
-    mask-image: url('data:image/svg+xml,<svg viewBox="0 0 24 24" fill="none" xmlns="http://www.w3.org/2000/svg"><g id="SVGRepo_bgCarrier" stroke-width="0"></g><g id="SVGRepo_tracerCarrier" stroke-linecap="round" stroke-linejoin="round"></g><g id="SVGRepo_iconCarrier"><path fill-rule="evenodd" clip-rule="evenodd" d="M1 5C1 3.34315 2.34315 2 4 2H8.43845C9.81505 2 11.015 2.93689 11.3489 4.27239L11.7808 6H13.5H20C21.6569 6 23 7.34315 23 9V11C23 11.5523 22.5523 12 22 12C21.4477 12 21 11.5523 21 11V9C21 8.44772 20.5523 8 20 8H13.5H11.7808H4C3.44772 8 3 8.44772 3 9V10V19C3 19.5523 3.44772 20 4 20H9C9.55228 20 10 20.4477 10 21C10 21.5523 9.55228 22 9 22H4C2.34315 22 1 20.6569 1 19V10V9V5ZM3 6.17071C3.31278 6.06015 3.64936 6 4 6H9.71922L9.40859 4.75746C9.2973 4.3123 8.89732 4 8.43845 4H4C3.44772 4 3 4.44772 3 5V6.17071ZM20.1716 18.7574C20.6951 17.967 21 17.0191 21 16C21 13.2386 18.7614 11 16 11C13.2386 11 11 13.2386 11 16C11 18.7614 13.2386 21 16 21C17.0191 21 17.967 20.6951 18.7574 20.1716L21.2929 22.7071C21.6834 23.0976 22.3166 23.0976 22.7071 22.7071C23.0976 22.3166 23.0976 21.6834 22.7071 21.2929L20.1716 18.7574ZM13 16C13 14.3431 14.3431 13 16 13C17.6569 13 19 14.3431 19 16C19 17.6569 17.6569 19 16 19C14.3431 19 13 17.6569 13 16Z" fill="%23000000"></path></g></svg>');
-}
-
-.extra-network-control .extra-network-control--sort[data-sortmode="name"] .extra-network-control--sort-icon {
-    mask-image: url('data:image/svg+xml,<svg viewBox="0 0 24 24" fill="none" xmlns="http://www.w3.org/2000/svg"><g id="SVGRepo_bgCarrier" stroke-width="0"></g><g id="SVGRepo_tracerCarrier" stroke-linecap="round" stroke-linejoin="round"></g><g id="SVGRepo_iconCarrier"><path fill-rule="evenodd" clip-rule="evenodd" d="M17.1841 6.69223C17.063 6.42309 16.7953 6.25 16.5002 6.25C16.2051 6.25 15.9374 6.42309 15.8162 6.69223L11.3162 16.6922C11.1463 17.07 11.3147 17.514 11.6924 17.6839C12.0701 17.8539 12.5141 17.6855 12.6841 17.3078L14.1215 14.1136H18.8789L20.3162 17.3078C20.4862 17.6855 20.9302 17.8539 21.308 17.6839C21.6857 17.514 21.8541 17.07 21.6841 16.6922L17.1841 6.69223ZM16.5002 8.82764L14.7965 12.6136H18.2039L16.5002 8.82764Z" fill="%231C274C"></path><path opacity="0.5" fill-rule="evenodd" clip-rule="evenodd" d="M2.25 7C2.25 6.58579 2.58579 6.25 3 6.25H13C13.4142 6.25 13.75 6.58579 13.75 7C13.75 7.41421 13.4142 7.75 13 7.75H3C2.58579 7.75 2.25 7.41421 2.25 7Z" fill="%231C274C"></path><path opacity="0.5" d="M2.25 12C2.25 11.5858 2.58579 11.25 3 11.25H10C10.4142 11.25 10.75 11.5858 10.75 12C10.75 12.4142 10.4142 12.75 10 12.75H3C2.58579 12.75 2.25 12.4142 2.25 12Z" fill="%231C274C"></path><path opacity="0.5" d="M2.25 17C2.25 16.5858 2.58579 16.25 3 16.25H8C8.41421 16.25 8.75 16.5858 8.75 17C8.75 17.4142 8.41421 17.75 8 17.75H3C2.58579 17.75 2.25 17.4142 2.25 17Z" fill="%231C274C"></path></g></svg>');
-}
-
-.extra-network-control .extra-network-control--sort[data-sortmode="date_created"] .extra-network-control--sort-icon {
-    mask-image: url('data:image/svg+xml,<svg viewBox="0 0 24 24" fill="none" xmlns="http://www.w3.org/2000/svg"><g id="SVGRepo_bgCarrier" stroke-width="0"></g><g id="SVGRepo_tracerCarrier" stroke-linecap="round" stroke-linejoin="round"></g><g id="SVGRepo_iconCarrier"><path d="M17 11C14.2386 11 12 13.2386 12 16C12 18.7614 14.2386 21 17 21C19.7614 21 22 18.7614 22 16C22 13.2386 19.7614 11 17 11ZM17 11V9M2 9V15.8C2 16.9201 2 17.4802 2.21799 17.908C2.40973 18.2843 2.71569 18.5903 3.09202 18.782C3.51984 19 4.0799 19 5.2 19H13M2 9V8.2C2 7.0799 2 6.51984 2.21799 6.09202C2.40973 5.71569 2.71569 5.40973 3.09202 5.21799C3.51984 5 4.0799 5 5.2 5H13.8C14.9201 5 15.4802 5 15.908 5.21799C16.2843 5.40973 16.5903 5.71569 16.782 6.09202C17 6.51984 17 7.0799 17 8.2V9M2 9H17M5 3V5M14 3V5M15 16H17M17 16H19M17 16V14M17 16V18" stroke="black" stroke-width="2" stroke-linecap="round" stroke-linejoin="round"></path></g></svg>');
-}
-
-.extra-network-control .extra-network-control--sort[data-sortmode="date_modified"] .extra-network-control--sort-icon {
-    mask-image: url('data:image/svg+xml,<svg viewBox="0 0 24 24" fill="none" xmlns="http://www.w3.org/2000/svg"><g id="SVGRepo_bgCarrier" stroke-width="0"></g><g id="SVGRepo_tracerCarrier" stroke-linecap="round" stroke-linejoin="round"></g><g id="SVGRepo_iconCarrier"><path d="M10 21H6.2C5.0799 21 4.51984 21 4.09202 20.782C3.71569 20.5903 3.40973 20.2843 3.21799 19.908C3 19.4802 3 18.9201 3 17.8V8.2C3 7.0799 3 6.51984 3.21799 6.09202C3.40973 5.71569 3.71569 5.40973 4.09202 5.21799C4.51984 5 5.0799 5 6.2 5H17.8C18.9201 5 19.4802 5 19.908 5.21799C20.2843 5.40973 20.5903 5.71569 20.782 6.09202C21 6.51984 21 7.0799 21 8.2V10M7 3V5M17 3V5M3 9H21M13.5 13.0001L7 13M10 17.0001L7 17M14 21L16.025 20.595C16.2015 20.5597 16.2898 20.542 16.3721 20.5097C16.4452 20.4811 16.5147 20.4439 16.579 20.399C16.6516 20.3484 16.7152 20.2848 16.8426 20.1574L21 16C21.5523 15.4477 21.5523 14.5523 21 14C20.4477 13.4477 19.5523 13.4477 19 14L14.8426 18.1574C14.7152 18.2848 14.6516 18.3484 14.601 18.421C14.5561 18.4853 14.5189 18.5548 14.4903 18.6279C14.458 18.7102 14.4403 18.7985 14.405 18.975L14 21Z" stroke="black" stroke-width="2" stroke-linecap="round" stroke-linejoin="round"></path></g></svg>');
-}
-
-/* ==== SORT DIRECTION ICON ACTIONS ==== */
-.extra-network-control .extra-network-control--sort-dir {
-    padding: 0.25rem;
-    display: inline-flex;
-    cursor: pointer;
-    justify-self: center;
-    align-self: center;
-}
-
-.extra-network-control .extra-network-control--sort-dir .extra-network-control--sort-dir-icon {
-    height: 1.5rem;
-    width: 1.5rem;
-    mask-repeat: no-repeat;
-    mask-position: center center;
-    mask-size: 100%;
-    background-color: var(--input-placeholder-color);
-}
-
-.extra-network-control .extra-network-control--sort-dir[data-sortdir="Ascending"] .extra-network-control--sort-dir-icon {
-    mask-image: url('data:image/svg+xml,<svg viewBox="0 0 24 24" fill="none" xmlns="http://www.w3.org/2000/svg"><g id="SVGRepo_bgCarrier" stroke-width="0"></g><g id="SVGRepo_tracerCarrier" stroke-linecap="round" stroke-linejoin="round"></g><g id="SVGRepo_iconCarrier"><path d="M13 12H21M13 8H21M13 16H21M6 7V17M6 7L3 10M6 7L9 10" stroke="black" stroke-width="2" stroke-linecap="round" stroke-linejoin="round"></path></g></svg>');
-}
-
-.extra-network-control .extra-network-control--sort-dir[data-sortdir="Descending"] .extra-network-control--sort-dir-icon {
-    mask-image: url('data:image/svg+xml,<svg viewBox="0 0 24 24" fill="none" xmlns="http://www.w3.org/2000/svg"><g id="SVGRepo_bgCarrier" stroke-width="0"></g><g id="SVGRepo_tracerCarrier" stroke-linecap="round" stroke-linejoin="round"></g><g id="SVGRepo_iconCarrier"><path d="M13 12H21M13 8H21M13 16H21M6 7V17M6 17L3 14M6 17L9 14" stroke="black" stroke-width="2" stroke-linecap="round" stroke-linejoin="round"></path></g></svg>');
-}
-
-/* ==== TREE VIEW ICON ACTIONS ==== */
-.extra-network-control .extra-network-control--tree-view {
-    padding: 0.25rem;
-    display: inline-flex;
-    cursor: pointer;
-    justify-self: center;
-    align-self: center;
-}
-
-.extra-network-control .extra-network-control--tree-view .extra-network-control--tree-view-icon {
-    height: 1.5rem;
-    width: 1.5rem;
-    mask-image: url('data:image/svg+xml,<svg viewBox="0 0 16 16" version="1.1" xmlns="http://www.w3.org/2000/svg" xmlns:xlink="http://www.w3.org/1999/xlink" fill="black"><g id="SVGRepo_bgCarrier" stroke-width="0"></g><g id="SVGRepo_tracerCarrier" stroke-linecap="round" stroke-linejoin="round"></g><g id="SVGRepo_iconCarrier"><path fill="black" d="M16 10v-4h-11v1h-2v-3h9v-4h-12v4h2v10h3v2h11v-4h-11v1h-2v-5h2v2z"></path></g></svg>');
-    mask-repeat: no-repeat;
-    mask-position: center center;
-    mask-size: 100%;
-    background-color: var(--input-placeholder-color);
-}
-
-.dark .extra-network-control .extra-network-control--enabled {
-    background-color: var(--neutral-700);
-}
-
-.dark .extra-network-control .extra-network-control--enabled {
-    background-color: var(--neutral-300);
-}
-
-/* ==== REFRESH ICON ACTIONS ==== */
-.extra-network-control .extra-network-control--refresh {
-    padding: 0.25rem;
-    display: inline-flex;
-    cursor: pointer;
-    justify-self: center;
-    align-self: center;
-}
-
-.extra-network-control .extra-network-control--refresh .extra-network-control--refresh-icon {
-    height: 1.5rem;
-    width: 1.5rem;
-    mask-image: url('data:image/svg+xml,<svg xmlns="http://www.w3.org/2000/svg" width="24" height="24" viewBox="0 0 24 24" fill="none" stroke="black" stroke-width="2" stroke-linecap="round" stroke-linejoin="bevel"><path d="M21.5 2v6h-6M21.34 15.57a10 10 0 1 1-.57-8.38"/></svg>');
-    mask-repeat: no-repeat;
-    mask-position: center center;
-    mask-size: 100%;
-    background-color: var(--input-placeholder-color);
-}
-
-.extra-network-control .extra-network-control--refresh-icon:active {
-    -ms-transform: rotate(180deg);
-    -webkit-transform: rotate(180deg);
-    transform: rotate(180deg);
-    transition: transform 0.2s;
-}
-
-/* ==== TREE GRID CONFIG ==== */
-
-/* Text for button. */
-.extra-network-tree .tree-list-item-label {
-    position: relative;
-    line-height: 1.25rem;
-    color: var(--button-secondary-text-color);
-    grid-area: label;
-    padding-left: 0.5rem;
-}
-
-/* Text for button truncated. */
-.extra-network-tree .tree-list-item-label--truncate {
-    overflow: hidden;
-    text-overflow: ellipsis;
-    white-space: nowrap;
-}
-
-/* Icon for button. */
-.extra-network-tree .tree-list-item-visual {
-    min-height: 1rem;
-    color: var(--button-secondary-text-color);
-    pointer-events: none;
-    align-items: right;
-}
-
-
-/* Icon for button when it is before label. */
-.extra-network-tree .tree-list-item-visual--leading {
-    grid-area: leading-visual;
-    width: 1rem;
-    text-align: right;
-}
-
-/* Icon for button when it is after label. */
-.extra-network-tree .tree-list-item-visual--trailing {
-    grid-area: trailing-visual;
-    width: 1rem;
-    text-align: right;
-}
-
-/* Dropdown arrow for button. */
-.extra-network-tree .tree-list-item-action--leading {
-    margin-right: 0.5rem;
-    margin-left: 0.2rem;
-}
-
-.extra-network-tree .tree-list-content-file .tree-list-item-action--leading {
-    visibility: hidden;
-}
-
-.extra-network-tree .tree-list-item-action--leading {
-    grid-area: leading-action;
-}
-
-.extra-network-tree .tree-list-item-action--trailing {
-    grid-area: trailing-action;
-    display: inline-flex;
-}
-
-.extra-network-tree .tree-list-content .button-row {
-    display: inline-flex;
-    visibility: hidden;
-    color: var(--button-secondary-text-color);
-
-}
-
-.extra-network-tree .tree-list-content:hover .button-row {
-    visibility: visible;
-}
+/* temporary fix to load default gradio font in frontend instead of backend */
+
+@import url('webui-assets/css/sourcesanspro.css');
+
+/* general gradio fixes */
+
+:root, .dark{
+    --checkbox-label-gap: 0.25em 0.1em;
+    --section-header-text-size: 12pt;
+    --block-background-fill: transparent;
+
+}
+
+.block.padded:not(.gradio-accordion) {
+    padding: 0 !important;
+}
+
+div.gradio-container{
+    max-width: unset !important;
+}
+
+.hidden{
+    display: none !important;
+}
+
+.compact{
+    background: transparent !important;
+    padding: 0 !important;
+}
+
+div.form{
+    border-width: 0;
+    box-shadow: none;
+    background: transparent;
+    overflow: visible;
+    gap: 0.5em;
+}
+
+.block.gradio-dropdown,
+.block.gradio-slider,
+.block.gradio-checkbox,
+.block.gradio-textbox,
+.block.gradio-radio,
+.block.gradio-checkboxgroup,
+.block.gradio-number,
+.block.gradio-colorpicker {
+    border-width: 0 !important;
+    box-shadow: none !important;
+}
+
+div.gradio-group, div.styler{
+    border-width: 0 !important;
+    background: none;
+}
+.gap.compact{
+    padding: 0;
+    gap: 0.2em 0;
+}
+
+div.compact{
+    gap: 1em;
+}
+
+.gradio-dropdown label span:not(.has-info),
+.gradio-textbox label span:not(.has-info),
+.gradio-number label span:not(.has-info)
+{
+    margin-bottom: 0;
+}
+
+.gradio-dropdown ul.options{
+    z-index: 3000;
+    min-width: fit-content;
+    max-width: inherit;
+    white-space: nowrap;
+}
+
+@media (pointer:fine) {
+    .gradio-dropdown ul.options li.item {
+        padding: 0.05em 0;
+    }
+}
+
+.gradio-dropdown ul.options li.item.selected {
+    background-color: var(--neutral-100);
+}
+
+.dark .gradio-dropdown ul.options li.item.selected {
+    background-color: var(--neutral-900);
+}
+
+.gradio-dropdown div.wrap.wrap.wrap.wrap{
+    box-shadow: 0 1px 2px 0 rgba(0, 0, 0, 0.05);
+}
+
+.gradio-dropdown:not(.multiselect) .wrap-inner.wrap-inner.wrap-inner{
+    flex-wrap: unset;
+}
+
+.gradio-dropdown .single-select{
+    white-space: nowrap;
+    overflow: hidden;
+}
+
+.gradio-dropdown .token-remove.remove-all.remove-all{
+    display: none;
+}
+
+.gradio-dropdown.multiselect .token-remove.remove-all.remove-all{
+    display: flex;
+}
+
+.gradio-slider input[type="number"]{
+    width: 6em;
+}
+
+.block.gradio-checkbox {
+    margin: 0.75em 1.5em 0 0;
+}
+
+.gradio-html div.wrap{
+    height: 100%;
+}
+div.gradio-html.min{
+    min-height: 0;
+}
+
+.block.gradio-gallery{
+    background: var(--input-background-fill);
+}
+
+.gradio-gallery > button.preview{
+    width: 100%;
+}
+
+.gradio-container .prose a, .gradio-container .prose a:visited{
+    color: unset;
+    text-decoration: none;
+}
+
+a{
+    font-weight: bold;
+    cursor: pointer;
+}
+
+.upload-container {
+    width: 100%;
+    max-width: 100%;
+}
+
+/* gradio 3.39 puts a lot of overflow: hidden all over the place for an unknown reason. */
+div.gradio-container, .block.gradio-textbox, div.gradio-group, div.gradio-dropdown{
+    overflow: visible !important;
+}
+
+/* align-items isn't enough and elements may overflow in Safari. */
+.unequal-height {
+    align-content: flex-start;
+}
+
+
+/* general styled components */
+
+.gradio-button.tool{
+    max-width: 2.2em;
+    min-width: 2.2em !important;
+    height: 2.4em;
+    align-self: end;
+    line-height: 1em;
+    border-radius: 0.5em;
+}
+
+.gradio-button.secondary-down{
+    background: var(--button-secondary-background-fill);
+    color: var(--button-secondary-text-color);
+}
+.gradio-button.secondary-down, .gradio-button.secondary-down:hover{
+    box-shadow: 1px 1px 1px rgba(0,0,0,0.25) inset, 0px 0px 3px rgba(0,0,0,0.15) inset;
+}
+.gradio-button.secondary-down:hover{
+    background: var(--button-secondary-background-fill-hover);
+    color: var(--button-secondary-text-color-hover);
+}
+
+button.custom-button{
+    border-radius: var(--button-large-radius);
+    padding: var(--button-large-padding);
+    font-weight: var(--button-large-text-weight);
+    border: var(--button-border-width) solid var(--button-secondary-border-color);
+    background: var(--button-secondary-background-fill);
+    color: var(--button-secondary-text-color);
+    font-size: var(--button-large-text-size);
+    display: inline-flex;
+    justify-content: center;
+    align-items: center;
+    transition: var(--button-transition);
+    box-shadow: var(--button-shadow);
+    text-align: center;
+}
+
+div.block.gradio-accordion {
+    border: 1px solid var(--block-border-color) !important;
+    border-radius: 8px !important;
+    margin: 2px 0;
+    padding: 8px 8px;
+}
+
+input[type="checkbox"].input-accordion-checkbox{
+    vertical-align: sub;
+    margin-right: 0.5em;
+}
+
+
+/* txt2img/img2img specific */
+
+.block.token-counter{
+    position: absolute;
+    display: inline-block;
+    right: 1em;
+    min-width: 0 !important;
+    width: auto;
+    z-index: 100;
+    top: -0.75em;
+}
+
+.block.token-counter span{
+    background: var(--input-background-fill) !important;
+    box-shadow: 0 0 0.0 0.3em rgba(192,192,192,0.15), inset 0 0 0.6em rgba(192,192,192,0.075);
+    border: 2px solid rgba(192,192,192,0.4) !important;
+    border-radius: 0.4em;
+}
+
+.block.token-counter.error span{
+    box-shadow: 0 0 0.0 0.3em rgba(255,0,0,0.15), inset 0 0 0.6em rgba(255,0,0,0.075);
+    border: 2px solid rgba(255,0,0,0.4) !important;
+}
+
+.block.token-counter div{
+    display: inline;
+}
+
+.block.token-counter span{
+    padding: 0.1em 0.75em;
+}
+
+[id$=_subseed_show]{
+    min-width: auto !important;
+    flex-grow: 0 !important;
+    display: flex;
+}
+
+[id$=_subseed_show] label{
+    margin-bottom: 0.65em;
+    align-self: end;
+}
+
+[id$=_seed_extras] > div{
+    gap: 0.5em;
+}
+
+.html-log .comments{
+    padding-top: 0.5em;
+}
+
+.html-log .comments:empty{
+    padding-top: 0;
+}
+
+.html-log .performance {
+    font-size: 0.85em;
+    color: #444;
+    display: flex;
+}
+
+.html-log .performance p{
+    display: inline-block;
+}
+
+.html-log .performance p.time, .performance p.vram, .performance p.time abbr, .performance p.vram abbr {
+    margin-bottom: 0;
+    color: var(--block-title-text-color);
+}
+
+.html-log .performance p.time {
+}
+
+.html-log .performance p.vram {
+    margin-left: auto;
+}
+
+.html-log .performance .measurement{
+    color: var(--body-text-color);
+    font-weight: bold;
+}
+
+#txt2img_generate, #img2img_generate {
+    min-height: 4.5em;
+}
+
+#txt2img_generate, #img2img_generate {
+    min-height: 4.5em;
+}
+.generate-box-compact #txt2img_generate, .generate-box-compact #img2img_generate {
+    min-height: 3em;
+}
+
+@media screen and (min-width: 2500px) {
+    #txt2img_gallery, #img2img_gallery {
+        min-height: 768px;
+    }
+}
+
+.gradio-gallery .thumbnails img {
+    object-fit: scale-down !important;
+}
+#txt2img_actions_column, #img2img_actions_column {
+    gap: 0.5em;
+}
+#txt2img_tools, #img2img_tools{
+    gap: 0.4em;
+}
+
+.interrogate-col{
+    min-width: 0 !important;
+    max-width: fit-content;
+    gap: 0.5em;
+}
+.interrogate-col > button{
+    flex: 1;
+}
+
+.generate-box{
+    position: relative;
+}
+.gradio-button.generate-box-skip, .gradio-button.generate-box-interrupt{
+    position: absolute;
+    width: 50%;
+    height: 100%;
+    display: none;
+    background: #b4c0cc;
+}
+.gradio-button.generate-box-skip:hover, .gradio-button.generate-box-interrupt:hover{
+    background: #c2cfdb;
+}
+.gradio-button.generate-box-interrupt{
+    left: 0;
+    border-radius: 0.5rem 0 0 0.5rem;
+}
+.gradio-button.generate-box-skip{
+    right: 0;
+    border-radius: 0 0.5rem 0.5rem 0;
+}
+
+#img2img_scale_resolution_preview.block{
+    display: flex;
+    align-items: end;
+}
+
+#txtimg_hr_finalres .resolution, #img2img_scale_resolution_preview .resolution{
+    font-weight: bold;
+}
+
+#txtimg_hr_finalres div.pending, #img2img_scale_resolution_preview div.pending {
+    opacity: 1;
+    transition: opacity 0s;
+}
+
+.inactive{
+    opacity: 0.5;
+}
+
+[id$=_column_batch]{
+    min-width: min(13.5em, 100%) !important;
+}
+
+div.dimensions-tools{
+    min-width: 1.6em !important;
+    max-width: fit-content;
+    flex-direction: column;
+    place-content: center;
+}
+
+div#extras_scale_to_tab div.form{
+    flex-direction: row;
+}
+
+#img2img_sketch, #img2maskimg, #inpaint_sketch {
+    overflow: overlay !important;
+    resize: auto;
+    background: var(--panel-background-fill);
+    z-index: 5;
+}
+
+.image-buttons{
+    justify-content: center;
+}
+
+.infotext {
+    overflow-wrap: break-word;
+}
+
+#img2img_column_batch{
+    align-self: end;
+    margin-bottom: 0.9em;
+}
+
+#img2img_unused_scale_by_slider{
+    visibility: hidden;
+    width: 0.5em;
+    max-width: 0.5em;
+    min-width: 0.5em;
+}
+
+div.toprow-compact-stylerow{
+    margin: 0.5em 0;
+}
+
+div.toprow-compact-tools{
+    min-width: fit-content !important;
+    max-width: fit-content;
+}
+
+/* settings */
+#quicksettings {
+    align-items: end;
+}
+
+#quicksettings > div, #quicksettings > fieldset{
+    max-width: 36em;
+    width: fit-content;
+    flex: 0 1 fit-content;
+    padding: 0;
+    border: none;
+    box-shadow: none;
+    background: none;
+}
+#quicksettings > div.gradio-dropdown{
+    min-width: 24em !important;
+}
+
+#settings{
+    display: block;
+}
+
+#settings > div{
+    border: none;
+    margin-left: 10em;
+    padding: 0 var(--spacing-xl);
+}
+
+#settings > div.tab-nav{
+    float: left;
+    display: block;
+    margin-left: 0;
+    width: 10em;
+}
+
+#settings > div.tab-nav button{
+    display: block;
+    border: none;
+    text-align: left;
+    white-space: initial;
+    padding: 4px;
+}
+
+#settings > div.tab-nav .settings-category{
+    display: block;
+    margin: 1em 0 0.25em 0;
+    font-weight: bold;
+    text-decoration: underline;
+    cursor: default;
+    user-select: none;
+}
+
+#settings_result{
+    height: 1.4em;
+    margin: 0 1.2em;
+}
+
+table.popup-table{
+    background: var(--body-background-fill);
+    color: var(--body-text-color);
+    border-collapse: collapse;
+    margin: 1em;
+    border: 4px solid var(--body-background-fill);
+}
+
+table.popup-table td{
+    padding: 0.4em;
+    border: 1px solid rgba(128, 128, 128, 0.5);
+    max-width: 36em;
+}
+
+table.popup-table .muted{
+    color: #aaa;
+}
+
+table.popup-table .link{
+    text-decoration: underline;
+    cursor: pointer;
+    font-weight: bold;
+}
+
+.ui-defaults-none{
+    color: #aaa !important;
+}
+
+#settings span{
+    color: var(--body-text-color);
+}
+
+#settings .gradio-textbox, #settings .gradio-slider, #settings .gradio-number, #settings .gradio-dropdown, #settings .gradio-checkboxgroup, #settings .gradio-radio{
+    margin-top: 0.75em;
+}
+
+#settings span .settings-comment {
+    display: inline
+}
+
+.settings-comment a{
+    text-decoration: underline;
+}
+
+.settings-comment .info{
+    opacity: 0.75;
+}
+
+#sysinfo_download a.sysinfo_big_link{
+    font-size: 24pt;
+}
+
+#sysinfo_download a{
+    text-decoration: underline;
+}
+
+#sysinfo_validity{
+    font-size: 18pt;
+}
+
+#settings .settings-info{
+    max-width: 48em;
+    border: 1px dotted #777;
+    margin: 0;
+    padding: 1em;
+}
+
+
+/* live preview */
+.progressDiv{
+    position: absolute;
+    height: 20px;
+    background: #b4c0cc;
+    border-radius: 3px !important;
+    top: -14px;
+    left: 0px;
+    width: 100%;
+}
+
+.progress-container{
+    position: relative;
+}
+
+[id$=_results].mobile{
+    margin-top: 28px;
+}
+
+.dark .progressDiv{
+    background: #424c5b;
+}
+
+.progressDiv .progress{
+    width: 0%;
+    height: 20px;
+    background: #0060df;
+    color: white;
+    font-weight: bold;
+    line-height: 20px;
+    padding: 0 8px 0 0;
+    text-align: right;
+    border-radius: 3px;
+    overflow: visible;
+    white-space: nowrap;
+    padding: 0 0.5em;
+}
+
+.livePreview{
+    position: absolute;
+    z-index: 300;
+    background: var(--background-fill-primary);
+    width: 100%;
+    height: 100%;
+}
+
+.livePreview img{
+    position: absolute;
+    object-fit: contain;
+    width: 100%;
+    height: calc(100% - 60px);  /* to match gradio's height */
+}
+
+/* fullscreen popup (ie in Lora's (i) button) */
+
+.popup-metadata{
+    color: black;
+    background: white;
+    display: inline-block;
+    padding: 1em;
+    white-space: pre-wrap;
+}
+
+.global-popup{
+    display: flex;
+    position: fixed;
+    z-index: 1001;
+    left: 0;
+    top: 0;
+    width: 100%;
+    height: 100%;
+    overflow: auto;
+}
+
+.global-popup *{
+    box-sizing: border-box;
+}
+
+.global-popup-close:before {
+    content: "×";
+    position: fixed;
+    right: 0.25em;
+    top: 0;
+    cursor: pointer;
+    color: white;
+    font-size: 32pt;
+}
+
+.global-popup-close{
+    position: fixed;
+    left: 0;
+    top: 0;
+    width: 100%;
+    height: 100%;
+    background-color: rgba(20, 20, 20, 0.95);
+}
+
+.global-popup-inner{
+    display: inline-block;
+    margin: auto;
+    padding: 2em;
+    z-index: 1001;
+    max-height: 90%;
+    max-width: 90%;
+}
+
+/* fullpage image viewer */
+
+#lightboxModal{
+    display: none;
+    position: fixed;
+    z-index: 1001;
+    left: 0;
+    top: 0;
+    width: 100%;
+    height: 100%;
+    overflow: auto;
+    background-color: rgba(20, 20, 20, 0.95);
+    user-select: none;
+    -webkit-user-select: none;
+    flex-direction: column;
+}
+
+.modalControls {
+    display: flex;
+    position: absolute;
+    right: 0px;
+    left: 0px;
+    gap: 1em;
+    padding: 1em;
+    background-color:rgba(0,0,0,0);
+    z-index: 1;
+    transition: 0.2s ease background-color;
+}
+.modalControls:hover {
+    background-color:rgba(0,0,0, var(--sd-webui-modal-lightbox-toolbar-opacity));
+}
+.modalClose {
+    margin-left: auto;
+}
+.modalControls span{
+    color: white;
+    text-shadow: 0px 0px 0.25em black;
+    font-size: 35px;
+    font-weight: bold;
+    cursor: pointer;
+    width: 1em;
+}
+
+.modalControls span:hover, .modalControls span:focus{
+    color: #999;
+    text-decoration: none;
+}
+
+#lightboxModal > img {
+    display: block;
+    margin: auto;
+    width: auto;
+}
+
+#lightboxModal > img.modalImageFullscreen{
+    object-fit: contain;
+    height: 100%;
+    width: 100%;
+    min-height: 0;
+}
+
+.modalPrev,
+.modalNext {
+  cursor: pointer;
+  position: absolute;
+  top: 50%;
+  width: auto;
+  padding: 16px;
+  margin-top: -50px;
+  color: white;
+  font-weight: bold;
+  font-size: 20px;
+  transition: 0.6s ease;
+  border-radius: 0 3px 3px 0;
+  user-select: none;
+  -webkit-user-select: none;
+}
+
+.modalNext {
+  right: 0;
+  border-radius: 3px 0 0 3px;
+}
+
+.modalPrev:hover,
+.modalNext:hover {
+  background-color: rgba(0, 0, 0, 0.8);
+}
+
+#imageARPreview {
+    position: absolute;
+    top: 0px;
+    left: 0px;
+    border: 2px solid red;
+    background: rgba(255, 0, 0, 0.3);
+    z-index: 900;
+    pointer-events: none;
+    display: none;
+}
+
+@media (pointer: fine) {
+    .modalPrev:hover,
+    .modalNext:hover,
+    .modalControls:hover ~ .modalPrev,
+    .modalControls:hover ~ .modalNext,
+    .modalControls:hover .cursor {
+        opacity: 1;
+    }
+
+    .modalPrev,
+    .modalNext,
+    .modalControls .cursor {
+        opacity: var(--sd-webui-modal-lightbox-icon-opacity);
+    }
+}
+
+/* context menu (ie for the generate button) */
+
+#context-menu{
+    z-index:9999;
+    position:absolute;
+    display:block;
+    padding:0px 0;
+    border:2px solid #a55000;
+    border-radius:8px;
+    box-shadow:1px 1px 2px #CE6400;
+    width: 200px;
+}
+
+.context-menu-items{
+    list-style: none;
+    margin: 0;
+    padding: 0;
+}
+
+.context-menu-items a{
+    display:block;
+    padding:5px;
+    cursor:pointer;
+}
+
+.context-menu-items a:hover{
+    background: #a55000;
+}
+
+
+/* extensions */
+
+#tab_extensions table{
+    border-collapse: collapse;
+}
+
+#tab_extensions table td, #tab_extensions table th{
+    border: 1px solid #ccc;
+    padding: 0.25em 0.5em;
+}
+
+#tab_extensions table input[type="checkbox"]{
+    margin-right: 0.5em;
+    appearance: checkbox;
+}
+
+#tab_extensions button{
+    max-width: 16em;
+}
+
+#tab_extensions input[disabled="disabled"]{
+    opacity: 0.5;
+}
+
+.extension-tag{
+    font-weight: bold;
+    font-size: 95%;
+}
+
+#available_extensions .info{
+    margin: 0;
+}
+
+#available_extensions .info{
+    margin: 0.5em 0;
+    display: flex;
+    margin-top: auto;
+    opacity: 0.80;
+    font-size: 90%;
+}
+
+#available_extensions .date_added{
+    margin-right: auto;
+    display: inline-block;
+}
+
+#available_extensions .star_count{
+    margin-left: auto;
+    display: inline-block;
+}
+
+/* replace original footer with ours */
+
+footer {
+    display: none !important;
+}
+
+#footer{
+    text-align: center;
+}
+
+#footer div{
+    display: inline-block;
+}
+
+#footer .versions{
+    font-size: 85%;
+    opacity: 0.85;
+}
+
+/* extra networks UI */
+
+.extra-page > div.gap{
+    gap: 0;
+}
+
+.extra-page-prompts{
+    margin-bottom: 0;
+}
+
+.extra-page-prompts.extra-page-prompts-active{
+    margin-bottom: 1em;
+}
+
+.extra-networks > div.tab-nav{
+    min-height: 2.7rem;
+}
+
+.extra-networks-controls-div{
+    align-self: center;
+    margin-left: auto;
+}
+
+.extra-networks > div > [id *= '_extra_']{
+    margin: 0.3em;
+}
+
+.extra-networks .tab-nav .search,
+.extra-networks .tab-nav .sort
+{
+    margin: 0.3em;
+    align-self: center;
+    width: auto;
+}
+
+.extra-networks .tab-nav .search {
+    width: 16em;
+    max-width: 16em;
+}
+
+.extra-networks .tab-nav .sort {
+    width: 12em;
+    max-width: 12em;
+}
+
+#txt2img_extra_view, #img2img_extra_view {
+    width: auto;
+}
+
+.extra-network-pane .nocards{
+    margin: 1.25em 0.5em 0.5em 0.5em;
+}
+
+.extra-network-pane .nocards h1{
+    font-size: 1.5em;
+    margin-bottom: 1em;
+}
+
+.extra-network-pane .nocards li{
+    margin-left: 0.5em;
+}
+
+.extra-network-pane .card .button-row{
+    display: inline-flex;
+    visibility: hidden;
+    color: white;
+}
+
+.extra-network-pane .card .button-row {
+    position: absolute;
+    right: 0;
+    z-index: 1;
+}
+
+.extra-network-pane .card:hover .button-row{
+    visibility: visible;
+}
+
+.extra-network-pane .card-button{
+    color: white;
+}
+
+.extra-network-pane .copy-path-button::before {
+    content: "⎘";
+}
+
+.extra-network-pane .metadata-button::before{
+    content: "🛈";
+}
+
+.extra-network-pane .edit-button::before{
+    content: "🛠";
+}
+
+.extra-network-pane .card-button {
+    width: 1.5em;
+    text-shadow: 2px 2px 3px black;
+    color: white;
+    padding: 0.25em 0.1em;
+}
+
+.extra-network-pane .card-button:hover{
+    color: red;
+}
+
+.extra-network-pane .card .card-button {
+    font-size: 2rem;
+}
+
+.extra-network-pane .card-minimal .card-button {
+    font-size: 1rem;
+}
+
+.standalone-card-preview.card .preview{
+    position: absolute;
+    object-fit: cover;
+    width: 100%;
+    height:100%;
+}
+
+.extra-network-pane .card, .standalone-card-preview.card{
+    display: inline-block;
+    margin: 0.5rem;
+    width: 16rem;
+    height: 24rem;
+    box-shadow: 0 0 5px rgba(128, 128, 128, 0.5);
+    border-radius: 0.2rem;
+    position: relative;
+
+    background-size: auto 100%;
+    background-position: center;
+    overflow: hidden;
+    cursor: pointer;
+
+    background-image: url('./file=html/card-no-preview.png')
+}
+
+.extra-network-pane .card:hover{
+    box-shadow: 0 0 2px 0.3em rgba(0, 128, 255, 0.35);
+}
+
+.extra-network-pane .card .actions .additional{
+    display: none;
+}
+
+.extra-network-pane .card .actions{
+    position: absolute;
+    bottom: 0;
+    left: 0;
+    right: 0;
+    padding: 0.5em;
+    background: rgba(0,0,0,0.5);
+    box-shadow: 0 0 0.25em 0.25em rgba(0,0,0,0.5);
+    text-shadow: 0 0 0.2em black;
+}
+
+.extra-network-pane .card .actions *{
+    color: white;
+}
+
+.extra-network-pane .card .actions .name{
+    font-size: 1.7em;
+    font-weight: bold;
+    line-break: anywhere;
+}
+
+.extra-network-pane .card .actions .description {
+    display: block;
+    max-height: 3em;
+    white-space: pre-wrap;
+    line-height: 1.1;
+}
+
+.extra-network-pane .card .actions .description:hover {
+    max-height: none;
+}
+
+.extra-network-pane .card .actions:hover .additional{
+    display: block;
+}
+
+.extra-network-pane .card ul{
+    margin: 0.25em 0 0.75em 0.25em;
+    cursor: unset;
+}
+
+.extra-network-pane .card ul a{
+    cursor: pointer;
+}
+
+.extra-network-pane .card ul a:hover{
+    color: red;
+}
+
+.extra-network-pane .card .preview{
+    position: absolute;
+    object-fit: cover;
+    width: 100%;
+    height:100%;
+}
+
+.edit-user-metadata {
+    width: 56em;
+    background: var(--body-background-fill) !important;
+    padding: 2em !important;
+}
+
+.edit-user-metadata .extra-network-name{
+    font-size: 18pt;
+    color: var(--body-text-color);
+}
+
+.edit-user-metadata .file-metadata{
+    color: var(--body-text-color);
+}
+
+.edit-user-metadata .file-metadata th{
+    text-align: left;
+}
+
+.edit-user-metadata .file-metadata th, .edit-user-metadata .file-metadata td{
+    padding: 0.3em 1em;
+    overflow-wrap: anywhere;
+    word-break: break-word;
+}
+
+.edit-user-metadata .wrap.translucent{
+    background: var(--body-background-fill);
+}
+.edit-user-metadata .gradio-highlightedtext span{
+    word-break: break-word;
+}
+
+.edit-user-metadata-buttons{
+    margin-top: 1.5em;
+}
+
+.popup-dialog {
+    width: 56em;
+    background: var(--body-background-fill) !important;
+    padding: 2em !important;
+}
+
+div.block.input-accordion{
+
+}
+
+.input-accordion-extra{
+    flex: 0 0 auto !important;
+    margin: 0 0.5em 0 auto;
+}
+
+div.accordions > div.input-accordion{
+    min-width: fit-content !important;
+}
+
+div.accordions > div.gradio-accordion .label-wrap span{
+    white-space: nowrap;
+    margin-right: 0.25em;
+}
+
+div.accordions{
+    gap: 0.5em;
+}
+
+div.accordions > div.input-accordion.input-accordion-open{
+    flex: 1 auto;
+    flex-flow: column;
+}
+
+
+/* sticky right hand columns */
+
+#img2img_results, #txt2img_results, #extras_results {
+    position: sticky;
+    top: 0.5em;
+}
+
+body.resizing {
+    cursor: col-resize !important;
+}
+
+body.resizing * {
+    pointer-events: none !important;
+}
+
+body.resizing .resize-handle {
+    pointer-events: initial !important;
+}
+
+.resize-handle {
+    position: relative;
+    cursor: col-resize;
+    grid-column: 2 / 3;
+    min-width: 16px !important;
+    max-width: 16px !important;
+    height: 100%;
+}
+
+.resize-handle::after {
+    content: '';
+    position: absolute;
+    top: 0;
+    bottom: 0;
+    left: 7.5px;
+    border-left: 1px dashed var(--border-color-primary);
+}
+
+/* ========================= */
+.extra-network-pane {
+    display: flex;
+    height: calc(100vh - 24rem);
+    resize: vertical;
+    min-height: 52rem;
+    flex-direction: column;
+    overflow: hidden;
+}
+
+.extra-network-pane .extra-network-pane-content {
+    display: flex;
+    flex: 1;
+    overflow: hidden;
+}
+
+.extra-network-pane .extra-network-tree {
+    flex: 1;
+    font-size: 1rem;
+    border: 1px solid var(--block-border-color);
+    overflow: clip auto !important;
+}
+
+.extra-network-pane .extra-network-cards {
+    flex: 3;
+    overflow: clip auto !important;
+    border: 1px solid var(--block-border-color);
+}
+
+.extra-network-pane .extra-network-tree .tree-list {
+    flex: 1;
+    display: flex;
+    flex-direction: column;
+    padding: 0;
+    width: 100%;
+    overflow: hidden;
+}
+
+
+.extra-network-pane .extra-network-cards::-webkit-scrollbar,
+.extra-network-pane .extra-network-tree::-webkit-scrollbar {
+    background-color: transparent;
+    width: 16px;
+}
+
+.extra-network-pane .extra-network-cards::-webkit-scrollbar-track,
+.extra-network-pane .extra-network-tree::-webkit-scrollbar-track {
+    background-color: transparent;
+    background-clip: content-box;
+}
+
+.extra-network-pane .extra-network-cards::-webkit-scrollbar-thumb,
+.extra-network-pane .extra-network-tree::-webkit-scrollbar-thumb {
+    background-color: var(--border-color-primary);
+    border-radius: 16px;
+    border: 4px solid var(--background-fill-primary);
+}
+
+.extra-network-pane .extra-network-cards::-webkit-scrollbar-button,
+.extra-network-pane .extra-network-tree::-webkit-scrollbar-button {
+    display: none;
+}
+
+.extra-network-control {
+    position: relative;
+    display: grid;
+    width: 100%;
+    padding: 0 !important;
+    margin-top: 0 !important;
+    margin-bottom: 0 !important;
+    font-size: 1rem;
+    text-align: left;
+    user-select: none;
+    background-color: transparent;
+    border: none;
+    transition: background 33.333ms linear;
+    grid-template-rows: min-content;
+    grid-template-columns: minmax(0, auto) repeat(4, min-content);
+    grid-gap: 0.1rem;
+    align-items: start;
+}
+
+.extra-network-tree .tree-list--tree {}
+
+/* Remove auto indentation from tree. Will be overridden later. */
+.extra-network-tree .tree-list--subgroup {
+    margin: 0 !important;
+    padding: 0 !important;
+    box-shadow: 0.5rem 0 0 var(--body-background-fill) inset,
+                0.7rem 0 0 var(--neutral-800) inset;
+}
+
+/* Set indentation for each depth of tree. */
+.extra-network-tree .tree-list--subgroup > .tree-list-item {
+    margin-left: 0.4rem !important;
+    padding-left: 0.4rem !important;
+}
+
+/* Styles for tree <li> elements. */
+.extra-network-tree .tree-list-item {
+    list-style: none;
+    position: relative;
+    background-color: transparent;
+}
+
+/* Directory <ul> visibility based on data-expanded attribute. */
+.extra-network-tree .tree-list-content+.tree-list--subgroup {
+    height: 0;
+    visibility: hidden;
+    opacity: 0;
+}
+
+.extra-network-tree .tree-list-content[data-expanded]+.tree-list--subgroup {
+    height: auto;
+    visibility: visible;
+    opacity: 1;
+}
+
+/* File <li> */
+.extra-network-tree .tree-list-item--subitem {
+    padding-top: 0 !important;
+    padding-bottom: 0 !important;
+    margin-top: 0 !important;
+    margin-bottom: 0 !important;
+}
+
+/* <li> containing <ul> */
+.extra-network-tree .tree-list-item--has-subitem {}
+
+/* BUTTON ELEMENTS */
+/* <button> */
+.extra-network-tree .tree-list-content {
+    position: relative;
+    display: grid;
+    width: 100%;
+    padding: 0 !important;
+    margin-top: 0 !important;
+    margin-bottom: 0 !important;
+    font-size: 1rem;
+    text-align: left;
+    user-select: none;
+    background-color: transparent;
+    border: none;
+    transition: background 33.333ms linear;
+    grid-template-rows: min-content;
+    grid-template-areas: "leading-action leading-visual label trailing-visual trailing-action";
+    grid-template-columns: min-content min-content minmax(0, auto) min-content min-content;
+    grid-gap: 0.1rem;
+    align-items: start;
+    flex-grow: 1;
+    flex-basis: 100%;
+}
+/* Buttons for directories. */
+.extra-network-tree .tree-list-content-dir {}   
+
+/* Buttons for files. */
+.extra-network-tree .tree-list-item--has-subitem .tree-list--subgroup > li:first-child {
+    padding-top: 0.5rem !important;
+}
+
+.dark .extra-network-tree div.tree-list-content:hover {
+    -webkit-transition: all 0.05s ease-in-out;
+	transition: all 0.05s ease-in-out;
+    background-color: var(--neutral-800);
+}
+
+.dark .extra-network-tree div.tree-list-content[data-selected] {
+    background-color: var(--neutral-700);
+}
+
+.extra-network-tree div.tree-list-content[data-selected] {
+    background-color: var(--neutral-300);
+}
+
+.extra-network-tree div.tree-list-content:hover {
+    -webkit-transition: all 0.05s ease-in-out;
+	transition: all 0.05s ease-in-out;
+    background-color: var(--neutral-200);
+}
+
+/* ==== CHEVRON ICON ACTIONS ==== */
+/* Define the animation for the arrow when it is clicked. */
+.extra-network-tree .tree-list-content-dir .tree-list-item-action-chevron {
+    -ms-transform: rotate(135deg);
+    -webkit-transform: rotate(135deg);
+    transform: rotate(135deg);
+    transition: transform 0.2s;
+}
+
+.extra-network-tree .tree-list-content-dir[data-expanded] .tree-list-item-action-chevron {
+    -ms-transform: rotate(225deg);
+    -webkit-transform: rotate(225deg);
+    transform: rotate(225deg);
+    transition: transform 0.2s;
+}
+
+.tree-list-item-action-chevron {
+    display: inline-flex;
+    /* Uses box shadow to generate a pseudo chevron `>` icon. */
+    padding: 0.3rem;
+    box-shadow: 0.1rem 0.1rem 0 0 var(--neutral-200) inset;
+    transform: rotate(135deg);
+}
+
+/* ==== SEARCH INPUT ACTIONS ==== */
+/* Add icon to left side of <input> */
+.extra-network-control .extra-network-control--search::before {
+    content: "🔎︎";
+    position: absolute;
+    margin: 0.5rem;
+    font-size: 1rem;
+    color: var(--input-placeholder-color);
+}
+
+.extra-network-control .extra-network-control--search {
+    display: inline-flex;
+    position: relative;
+}
+
+.extra-network-control .extra-network-control--search .extra-network-control--search-text {
+    border: 1px solid var(--button-secondary-border-color);
+    border-radius: 0.5rem;
+    color: var(--button-secondary-text-color);
+    background-color: transparent;
+    width: 100%;
+    padding-left: 2rem;
+    line-height: 1rem;
+}
+
+/* <input> clear button (x on right side) styling */
+.extra-network-control .extra-network-control--search .extra-network-control--search-text::-webkit-search-cancel-button {
+    -webkit-appearance: none;
+    appearance: none;
+    cursor: pointer;
+    height: 1rem;
+    width: 1rem;
+    mask-image: url('data:image/svg+xml,<svg xmlns="http://www.w3.org/2000/svg" width="24" height="24" viewBox="0 0 24 24" fill="none" stroke="black" stroke-width="4" stroke-linecap="round" stroke-linejoin="round"><line x1="18" y1="6" x2="6" y2="18"></line><line x1="6" y1="6" x2="18" y2="18"></line></svg>');
+    mask-repeat: no-repeat;
+    mask-position: center center;
+    mask-size: 100%;
+    background-color: var(--input-placeholder-color);
+}
+
+/* ==== SORT ICON ACTIONS ==== */
+.extra-network-control .extra-network-control--sort {
+    padding: 0.25rem;
+    display: inline-flex;
+    cursor: pointer;
+    justify-self: center;
+    align-self: center;
+}
+
+.extra-network-control .extra-network-control--sort .extra-network-control--sort-icon {
+    height: 1.5rem;
+    width: 1.5rem;
+    mask-repeat: no-repeat;
+    mask-position: center center;
+    mask-size: 100%;
+    background-color: var(--input-placeholder-color);
+}
+
+.extra-network-control .extra-network-control--sort[data-sortmode="path"] .extra-network-control--sort-icon {
+    mask-image: url('data:image/svg+xml,<svg viewBox="0 0 24 24" fill="none" xmlns="http://www.w3.org/2000/svg"><g id="SVGRepo_bgCarrier" stroke-width="0"></g><g id="SVGRepo_tracerCarrier" stroke-linecap="round" stroke-linejoin="round"></g><g id="SVGRepo_iconCarrier"><path fill-rule="evenodd" clip-rule="evenodd" d="M1 5C1 3.34315 2.34315 2 4 2H8.43845C9.81505 2 11.015 2.93689 11.3489 4.27239L11.7808 6H13.5H20C21.6569 6 23 7.34315 23 9V11C23 11.5523 22.5523 12 22 12C21.4477 12 21 11.5523 21 11V9C21 8.44772 20.5523 8 20 8H13.5H11.7808H4C3.44772 8 3 8.44772 3 9V10V19C3 19.5523 3.44772 20 4 20H9C9.55228 20 10 20.4477 10 21C10 21.5523 9.55228 22 9 22H4C2.34315 22 1 20.6569 1 19V10V9V5ZM3 6.17071C3.31278 6.06015 3.64936 6 4 6H9.71922L9.40859 4.75746C9.2973 4.3123 8.89732 4 8.43845 4H4C3.44772 4 3 4.44772 3 5V6.17071ZM20.1716 18.7574C20.6951 17.967 21 17.0191 21 16C21 13.2386 18.7614 11 16 11C13.2386 11 11 13.2386 11 16C11 18.7614 13.2386 21 16 21C17.0191 21 17.967 20.6951 18.7574 20.1716L21.2929 22.7071C21.6834 23.0976 22.3166 23.0976 22.7071 22.7071C23.0976 22.3166 23.0976 21.6834 22.7071 21.2929L20.1716 18.7574ZM13 16C13 14.3431 14.3431 13 16 13C17.6569 13 19 14.3431 19 16C19 17.6569 17.6569 19 16 19C14.3431 19 13 17.6569 13 16Z" fill="%23000000"></path></g></svg>');
+}
+
+.extra-network-control .extra-network-control--sort[data-sortmode="name"] .extra-network-control--sort-icon {
+    mask-image: url('data:image/svg+xml,<svg viewBox="0 0 24 24" fill="none" xmlns="http://www.w3.org/2000/svg"><g id="SVGRepo_bgCarrier" stroke-width="0"></g><g id="SVGRepo_tracerCarrier" stroke-linecap="round" stroke-linejoin="round"></g><g id="SVGRepo_iconCarrier"><path fill-rule="evenodd" clip-rule="evenodd" d="M17.1841 6.69223C17.063 6.42309 16.7953 6.25 16.5002 6.25C16.2051 6.25 15.9374 6.42309 15.8162 6.69223L11.3162 16.6922C11.1463 17.07 11.3147 17.514 11.6924 17.6839C12.0701 17.8539 12.5141 17.6855 12.6841 17.3078L14.1215 14.1136H18.8789L20.3162 17.3078C20.4862 17.6855 20.9302 17.8539 21.308 17.6839C21.6857 17.514 21.8541 17.07 21.6841 16.6922L17.1841 6.69223ZM16.5002 8.82764L14.7965 12.6136H18.2039L16.5002 8.82764Z" fill="%231C274C"></path><path opacity="0.5" fill-rule="evenodd" clip-rule="evenodd" d="M2.25 7C2.25 6.58579 2.58579 6.25 3 6.25H13C13.4142 6.25 13.75 6.58579 13.75 7C13.75 7.41421 13.4142 7.75 13 7.75H3C2.58579 7.75 2.25 7.41421 2.25 7Z" fill="%231C274C"></path><path opacity="0.5" d="M2.25 12C2.25 11.5858 2.58579 11.25 3 11.25H10C10.4142 11.25 10.75 11.5858 10.75 12C10.75 12.4142 10.4142 12.75 10 12.75H3C2.58579 12.75 2.25 12.4142 2.25 12Z" fill="%231C274C"></path><path opacity="0.5" d="M2.25 17C2.25 16.5858 2.58579 16.25 3 16.25H8C8.41421 16.25 8.75 16.5858 8.75 17C8.75 17.4142 8.41421 17.75 8 17.75H3C2.58579 17.75 2.25 17.4142 2.25 17Z" fill="%231C274C"></path></g></svg>');
+}
+
+.extra-network-control .extra-network-control--sort[data-sortmode="date_created"] .extra-network-control--sort-icon {
+    mask-image: url('data:image/svg+xml,<svg viewBox="0 0 24 24" fill="none" xmlns="http://www.w3.org/2000/svg"><g id="SVGRepo_bgCarrier" stroke-width="0"></g><g id="SVGRepo_tracerCarrier" stroke-linecap="round" stroke-linejoin="round"></g><g id="SVGRepo_iconCarrier"><path d="M17 11C14.2386 11 12 13.2386 12 16C12 18.7614 14.2386 21 17 21C19.7614 21 22 18.7614 22 16C22 13.2386 19.7614 11 17 11ZM17 11V9M2 9V15.8C2 16.9201 2 17.4802 2.21799 17.908C2.40973 18.2843 2.71569 18.5903 3.09202 18.782C3.51984 19 4.0799 19 5.2 19H13M2 9V8.2C2 7.0799 2 6.51984 2.21799 6.09202C2.40973 5.71569 2.71569 5.40973 3.09202 5.21799C3.51984 5 4.0799 5 5.2 5H13.8C14.9201 5 15.4802 5 15.908 5.21799C16.2843 5.40973 16.5903 5.71569 16.782 6.09202C17 6.51984 17 7.0799 17 8.2V9M2 9H17M5 3V5M14 3V5M15 16H17M17 16H19M17 16V14M17 16V18" stroke="black" stroke-width="2" stroke-linecap="round" stroke-linejoin="round"></path></g></svg>');
+}
+
+.extra-network-control .extra-network-control--sort[data-sortmode="date_modified"] .extra-network-control--sort-icon {
+    mask-image: url('data:image/svg+xml,<svg viewBox="0 0 24 24" fill="none" xmlns="http://www.w3.org/2000/svg"><g id="SVGRepo_bgCarrier" stroke-width="0"></g><g id="SVGRepo_tracerCarrier" stroke-linecap="round" stroke-linejoin="round"></g><g id="SVGRepo_iconCarrier"><path d="M10 21H6.2C5.0799 21 4.51984 21 4.09202 20.782C3.71569 20.5903 3.40973 20.2843 3.21799 19.908C3 19.4802 3 18.9201 3 17.8V8.2C3 7.0799 3 6.51984 3.21799 6.09202C3.40973 5.71569 3.71569 5.40973 4.09202 5.21799C4.51984 5 5.0799 5 6.2 5H17.8C18.9201 5 19.4802 5 19.908 5.21799C20.2843 5.40973 20.5903 5.71569 20.782 6.09202C21 6.51984 21 7.0799 21 8.2V10M7 3V5M17 3V5M3 9H21M13.5 13.0001L7 13M10 17.0001L7 17M14 21L16.025 20.595C16.2015 20.5597 16.2898 20.542 16.3721 20.5097C16.4452 20.4811 16.5147 20.4439 16.579 20.399C16.6516 20.3484 16.7152 20.2848 16.8426 20.1574L21 16C21.5523 15.4477 21.5523 14.5523 21 14C20.4477 13.4477 19.5523 13.4477 19 14L14.8426 18.1574C14.7152 18.2848 14.6516 18.3484 14.601 18.421C14.5561 18.4853 14.5189 18.5548 14.4903 18.6279C14.458 18.7102 14.4403 18.7985 14.405 18.975L14 21Z" stroke="black" stroke-width="2" stroke-linecap="round" stroke-linejoin="round"></path></g></svg>');
+}
+
+/* ==== SORT DIRECTION ICON ACTIONS ==== */
+.extra-network-control .extra-network-control--sort-dir {
+    padding: 0.25rem;
+    display: inline-flex;
+    cursor: pointer;
+    justify-self: center;
+    align-self: center;
+}
+
+.extra-network-control .extra-network-control--sort-dir .extra-network-control--sort-dir-icon {
+    height: 1.5rem;
+    width: 1.5rem;
+    mask-repeat: no-repeat;
+    mask-position: center center;
+    mask-size: 100%;
+    background-color: var(--input-placeholder-color);
+}
+
+.extra-network-control .extra-network-control--sort-dir[data-sortdir="Ascending"] .extra-network-control--sort-dir-icon {
+    mask-image: url('data:image/svg+xml,<svg viewBox="0 0 24 24" fill="none" xmlns="http://www.w3.org/2000/svg"><g id="SVGRepo_bgCarrier" stroke-width="0"></g><g id="SVGRepo_tracerCarrier" stroke-linecap="round" stroke-linejoin="round"></g><g id="SVGRepo_iconCarrier"><path d="M13 12H21M13 8H21M13 16H21M6 7V17M6 7L3 10M6 7L9 10" stroke="black" stroke-width="2" stroke-linecap="round" stroke-linejoin="round"></path></g></svg>');
+}
+
+.extra-network-control .extra-network-control--sort-dir[data-sortdir="Descending"] .extra-network-control--sort-dir-icon {
+    mask-image: url('data:image/svg+xml,<svg viewBox="0 0 24 24" fill="none" xmlns="http://www.w3.org/2000/svg"><g id="SVGRepo_bgCarrier" stroke-width="0"></g><g id="SVGRepo_tracerCarrier" stroke-linecap="round" stroke-linejoin="round"></g><g id="SVGRepo_iconCarrier"><path d="M13 12H21M13 8H21M13 16H21M6 7V17M6 17L3 14M6 17L9 14" stroke="black" stroke-width="2" stroke-linecap="round" stroke-linejoin="round"></path></g></svg>');
+}
+
+/* ==== TREE VIEW ICON ACTIONS ==== */
+.extra-network-control .extra-network-control--tree-view {
+    padding: 0.25rem;
+    display: inline-flex;
+    cursor: pointer;
+    justify-self: center;
+    align-self: center;
+}
+
+.extra-network-control .extra-network-control--tree-view .extra-network-control--tree-view-icon {
+    height: 1.5rem;
+    width: 1.5rem;
+    mask-image: url('data:image/svg+xml,<svg viewBox="0 0 16 16" version="1.1" xmlns="http://www.w3.org/2000/svg" xmlns:xlink="http://www.w3.org/1999/xlink" fill="black"><g id="SVGRepo_bgCarrier" stroke-width="0"></g><g id="SVGRepo_tracerCarrier" stroke-linecap="round" stroke-linejoin="round"></g><g id="SVGRepo_iconCarrier"><path fill="black" d="M16 10v-4h-11v1h-2v-3h9v-4h-12v4h2v10h3v2h11v-4h-11v1h-2v-5h2v2z"></path></g></svg>');
+    mask-repeat: no-repeat;
+    mask-position: center center;
+    mask-size: 100%;
+    background-color: var(--input-placeholder-color);
+}
+
+.dark .extra-network-control .extra-network-control--enabled {
+    background-color: var(--neutral-700);
+}
+
+.dark .extra-network-control .extra-network-control--enabled {
+    background-color: var(--neutral-300);
+}
+
+/* ==== REFRESH ICON ACTIONS ==== */
+.extra-network-control .extra-network-control--refresh {
+    padding: 0.25rem;
+    display: inline-flex;
+    cursor: pointer;
+    justify-self: center;
+    align-self: center;
+}
+
+.extra-network-control .extra-network-control--refresh .extra-network-control--refresh-icon {
+    height: 1.5rem;
+    width: 1.5rem;
+    mask-image: url('data:image/svg+xml,<svg xmlns="http://www.w3.org/2000/svg" width="24" height="24" viewBox="0 0 24 24" fill="none" stroke="black" stroke-width="2" stroke-linecap="round" stroke-linejoin="bevel"><path d="M21.5 2v6h-6M21.34 15.57a10 10 0 1 1-.57-8.38"/></svg>');
+    mask-repeat: no-repeat;
+    mask-position: center center;
+    mask-size: 100%;
+    background-color: var(--input-placeholder-color);
+}
+
+.extra-network-control .extra-network-control--refresh-icon:active {
+    -ms-transform: rotate(180deg);
+    -webkit-transform: rotate(180deg);
+    transform: rotate(180deg);
+    transition: transform 0.2s;
+}
+
+/* ==== TREE GRID CONFIG ==== */
+
+/* Text for button. */
+.extra-network-tree .tree-list-item-label {
+    position: relative;
+    line-height: 1.25rem;
+    color: var(--button-secondary-text-color);
+    grid-area: label;
+    padding-left: 0.5rem;
+}
+
+/* Text for button truncated. */
+.extra-network-tree .tree-list-item-label--truncate {
+    overflow: hidden;
+    text-overflow: ellipsis;
+    white-space: nowrap;
+}
+
+/* Icon for button. */
+.extra-network-tree .tree-list-item-visual {
+    min-height: 1rem;
+    color: var(--button-secondary-text-color);
+    pointer-events: none;
+    align-items: right;
+}
+
+
+/* Icon for button when it is before label. */
+.extra-network-tree .tree-list-item-visual--leading {
+    grid-area: leading-visual;
+    width: 1rem;
+    text-align: right;
+}
+
+/* Icon for button when it is after label. */
+.extra-network-tree .tree-list-item-visual--trailing {
+    grid-area: trailing-visual;
+    width: 1rem;
+    text-align: right;
+}
+
+/* Dropdown arrow for button. */
+.extra-network-tree .tree-list-item-action--leading {
+    margin-right: 0.5rem;
+    margin-left: 0.2rem;
+}
+
+.extra-network-tree .tree-list-content-file .tree-list-item-action--leading {
+    visibility: hidden;
+}
+
+.extra-network-tree .tree-list-item-action--leading {
+    grid-area: leading-action;
+}
+
+.extra-network-tree .tree-list-item-action--trailing {
+    grid-area: trailing-action;
+    display: inline-flex;
+}
+
+.extra-network-tree .tree-list-content .button-row {
+    display: inline-flex;
+    visibility: hidden;
+    color: var(--button-secondary-text-color);
+
+}
+
+.extra-network-tree .tree-list-content:hover .button-row {
+    visibility: visible;
+}